--- conflicted
+++ resolved
@@ -231,30 +231,11 @@
           type == other.type &&
           ordinalValue == other.ordinalValue &&
           indent == other.indent &&
-<<<<<<< HEAD
           isTextViewModelEquivalent(other);
 
   @override
   int get hashCode =>
       super.hashCode ^ nodeId.hashCode ^ type.hashCode ^ ordinalValue.hashCode ^ indent.hashCode ^ textHashCode;
-=======
-          text == other.text &&
-          textDirection == other.textDirection &&
-          selection == other.selection &&
-          selectionColor == other.selectionColor;
-
-  @override
-  int get hashCode =>
-      super.hashCode ^
-      nodeId.hashCode ^
-      type.hashCode ^
-      ordinalValue.hashCode ^
-      indent.hashCode ^
-      text.hashCode ^
-      textDirection.hashCode ^
-      selection.hashCode ^
-      selectionColor.hashCode;
->>>>>>> cf1ec882
 }
 
 /// Displays a un-ordered list item in a document.
