--- conflicted
+++ resolved
@@ -149,32 +149,13 @@
           other is BlockquoteComponentViewModel &&
           runtimeType == other.runtimeType &&
           nodeId == other.nodeId &&
-<<<<<<< HEAD
-=======
-          text == other.text &&
-          textDirection == other.textDirection &&
-          textAlignment == other.textAlignment &&
->>>>>>> cf1ec882
           backgroundColor == other.backgroundColor &&
           borderRadius == other.borderRadius &&
           isTextViewModelEquivalent(other);
 
   @override
   int get hashCode =>
-<<<<<<< HEAD
       super.hashCode ^ nodeId.hashCode ^ backgroundColor.hashCode ^ borderRadius.hashCode ^ textHashCode;
-=======
-      super.hashCode ^
-      nodeId.hashCode ^
-      text.hashCode ^
-      textDirection.hashCode ^
-      textAlignment.hashCode ^
-      backgroundColor.hashCode ^
-      borderRadius.hashCode ^
-      selection.hashCode ^
-      selectionColor.hashCode ^
-      highlightWhenEmpty.hashCode;
->>>>>>> cf1ec882
 }
 
 /// Displays a blockquote in a document.
