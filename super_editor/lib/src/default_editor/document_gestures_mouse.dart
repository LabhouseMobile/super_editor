--- conflicted
+++ resolved
@@ -7,7 +7,6 @@
 import 'package:super_editor/src/core/document.dart';
 import 'package:super_editor/src/core/document_layout.dart';
 import 'package:super_editor/src/core/document_selection.dart';
-import 'package:super_editor/src/default_editor/box_component.dart';
 import 'package:super_editor/src/default_editor/document_scrollable.dart';
 import 'package:super_editor/src/default_editor/document_selection_on_focus_mixin.dart';
 import 'package:super_editor/src/default_editor/selection_upstream_downstream.dart';
@@ -148,16 +147,11 @@
       _currentSelection != null;
 
   void _onSelectionChange(DocumentSelectionChange selectionChange) {
-    if (!mounted) {
-      return;
-    }
-
     if (selectionChange.reason != SelectionReason.userInteraction) {
       // The selection changed, but it isn't caused by an user interaction.
       // We don't want auto-scroll.
       return;
     }
-<<<<<<< HEAD
     if (mounted) {
       // Use a post-frame callback to "ensure selection extent is visible"
       // so that any pending visual document changes can happen before
@@ -174,16 +168,6 @@
           widget.autoScroller.ensureGlobalRectIsVisible(globalExtentRect);
         }
       });
-=======
-
-    final selection = widget.selectionNotifier.value;
-    if (selection != null) {
-      final node = widget.document.getNodeById(selection.extent.nodeId);
-      if (node is BlockNode) {
-        // We don't want auto-scroll block components.
-        return;
-      }
->>>>>>> 60f04514
     }
 
     // Use a post-frame callback to "ensure selection extent is visible"
@@ -223,8 +207,7 @@
     }
 
     final globalTopLeft = _docLayout.getGlobalOffsetFromDocumentOffset(selectionExtentRectInDoc.topLeft);
-    return Rect.fromLTWH(
-        globalTopLeft.dx, globalTopLeft.dy, selectionExtentRectInDoc.width, selectionExtentRectInDoc.height);
+    return Rect.fromLTWH(globalTopLeft.dx, globalTopLeft.dy, selectionExtentRectInDoc.width, selectionExtentRectInDoc.height);
   }
 
   void _onTapUp(TapUpDetails details) {
@@ -438,8 +421,7 @@
   }
 
   void _onPanUpdate(DragUpdateDetails details) {
-    editorGesturesLog
-        .info("Pan update on document, global offset: ${details.globalPosition}, device: $_panGestureDevice");
+    editorGesturesLog.info("Pan update on document, global offset: ${details.globalPosition}, device: $_panGestureDevice");
 
     if (_panGestureDevice == PointerDeviceKind.trackpad) {
       // The user dragged using two fingers on a trackpad.
@@ -518,8 +500,7 @@
       return;
     }
 
-    final dragStartInDoc =
-        _getDocOffsetFromGlobalOffset(_dragStartGlobal!) + Offset(0, widget.autoScroller.deltaWhileAutoScrolling);
+    final dragStartInDoc = _getDocOffsetFromGlobalOffset(_dragStartGlobal!) + Offset(0, widget.autoScroller.deltaWhileAutoScrolling);
     final dragEndInDoc = _getDocOffsetFromGlobalOffset(_dragEndGlobal!);
     editorGesturesLog.finest(
       '''
@@ -573,9 +554,7 @@
         widget.selectionComponent.updateSelection(null, notifyListeners: true);
         return;
       }
-      basePosition = baseOffsetInDocument.dy < extentOffsetInDocument.dy
-          ? baseParagraphSelection.base
-          : baseParagraphSelection.extent;
+      basePosition = baseOffsetInDocument.dy < extentOffsetInDocument.dy ? baseParagraphSelection.base : baseParagraphSelection.extent;
 
       final extentParagraphSelection = getParagraphSelection(
         docPosition: extentPosition,
@@ -585,9 +564,8 @@
         widget.selectionComponent.updateSelection(null, notifyListeners: true);
         return;
       }
-      extentPosition = baseOffsetInDocument.dy < extentOffsetInDocument.dy
-          ? extentParagraphSelection.extent
-          : extentParagraphSelection.base;
+      extentPosition =
+          baseOffsetInDocument.dy < extentOffsetInDocument.dy ? extentParagraphSelection.extent : extentParagraphSelection.base;
     } else if (selectionType == SelectionType.word) {
       final baseWordSelection = getWordSelection(
         docPosition: basePosition,
