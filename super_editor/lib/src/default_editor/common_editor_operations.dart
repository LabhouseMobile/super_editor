import 'dart:io';
import 'dart:math';
import 'dart:ui';

import 'package:attributed_text/attributed_text.dart';
import 'package:collection/collection.dart';
import 'package:flutter/foundation.dart';
import 'package:flutter/services.dart';
import 'package:http/http.dart' as http;
import 'package:linkify/linkify.dart';
import 'package:super_editor/src/core/document.dart';
import 'package:super_editor/src/core/document_composer.dart';
import 'package:super_editor/src/core/document_editor.dart';
import 'package:super_editor/src/core/document_layout.dart';
import 'package:super_editor/src/core/document_selection.dart';
import 'package:super_editor/src/default_editor/list_items.dart';
import 'package:super_editor/src/default_editor/paragraph.dart';
import 'package:super_editor/src/default_editor/selection_upstream_downstream.dart';
import 'package:super_editor/src/default_editor/text.dart';
import 'package:super_editor/src/infrastructure/_logging.dart';

import 'attributions.dart';
import 'horizontal_rule.dart';
import 'image.dart';
import 'multi_node_editing.dart';
import 'text_tools.dart';

/// Performs common, high-level editing and composition tasks
/// with a simplified API.
///
/// [CommonEditorOperations] is intended to provide a simple and
/// easy to use API for common tasks; it is not intended to operate
/// as a fundamental document manipulation tool. [CommonEditorOperations]
/// is built on top of [DocumentEditor], [DocumentLayout], and
/// [DocumentComposer]. Use those core artifacts to implement any
/// operations that are not supported by [CommonEditorOperations].
///
/// If you implement operations for your editor that are not provided
/// by [CommonEditorOperations], consider implementing those operations
/// as extension methods on top of [CommonEditorOperations] so that the
/// rest of your editor can use those behaviors as if they were
/// implemented within [CommonEditorOperations].
class CommonEditorOperations {
  CommonEditorOperations({
    required this.editor,
    required this.composer,
    required this.documentLayoutResolver,
  });

  // Marked as protected for extension methods and subclasses
  @protected
  final DocumentEditor editor;
  // Marked as protected for extension methods and subclasses
  @protected
  final DocumentComposer composer;
  // Marked as protected for extension methods and subclasses
  @protected
  final DocumentLayoutResolver documentLayoutResolver;

  /// Clears the [DocumentComposer]'s current selection and sets
  /// the selection to the given collapsed [documentPosition].
  ///
  /// Returns [true] if the selection was set to the given [documentPosition],
  /// or [false] if the given [documentPosition] could not be
  /// resolved to a location within the [Document].
  bool insertCaretAtPosition(DocumentPosition documentPosition) {
    if (editor.document.getNodeById(documentPosition.nodeId) == null) {
      return false;
    }

    composer.selectionComponent
        .updateSelection(DocumentSelection.collapsed(position: documentPosition), notifyListeners: true);
    return true;
  }

  /// Locates the [DocumentPosition] at the given [documentOffset] and
  /// sets the [DocumentComposer]'s selection to that collapsed position.
  ///
  /// If [findNearestPosition] is [true] (the default), then the [DocumentPosition]
  /// nearest the given [documentOffset] is used. If [findNearestPosition] is
  /// [false] then the selection is only changed if the given [documentOffset]
  /// sits directly on top of a valid [DocumentPosition], e.g., within the
  /// bounding box of a line of text, or within the bounds of an image.
  ///
  /// Returns [true] if the selection is set based on the given [documentOffset],
  /// or [false] if no relevant [DocumentPosition could be located.
  bool insertCaretAtOffset(
    Offset documentOffset, {
    findNearestPosition = true,
  }) {
    DocumentPosition? position;
    if (findNearestPosition) {
      position = documentLayoutResolver().getDocumentPositionNearestToOffset(documentOffset);
    } else {
      position = documentLayoutResolver().getDocumentPositionAtOffset(documentOffset);
    }

    if (position != null) {
      composer.selectionComponent
          .updateSelection(DocumentSelection.collapsed(position: position), notifyListeners: true);
      return true;
    } else {
      return false;
    }
  }

  /// Sets the [DocumentComposer]'s selection to a [DocumentSelection]
  /// that spans from [baseDocumentPosition] to [extentDocumentPosition]
  /// with the selection direction going from the base position to the
  /// extent position.
  ///
  /// Returns [true] if the selection is successfully changed. Returns
  /// [false] if either [DocumentPosition] could not be mapped to locations
  /// within the [Document], and therefore the selection could not be set.
  bool selectRegion({
    required DocumentPosition baseDocumentPosition,
    required DocumentPosition extentDocumentPosition,
  }) {
    if (editor.document.getNodeById(baseDocumentPosition.nodeId) == null) {
      return false;
    }
    if (editor.document.getNodeById(extentDocumentPosition.nodeId) == null) {
      return false;
    }

    composer.selectionComponent.updateSelection(
        DocumentSelection(
          base: baseDocumentPosition,
          extent: extentDocumentPosition,
        ),
        notifyListeners: true);

    return true;
  }

  /// Given a collapsed selection in a [TextNode], expands the
  /// [DocumentComposer]'s selection to include the entire word in
  /// which the current selection sits.
  ///
  /// Returns [true] if a word was selected. Returns [false] if no
  /// selection could be computed, e.g., the selection was not collapsed,
  /// the selection was not in a [TextNode].
  bool selectSurroundingWord() {
    if (composer.selectionComponent.selection == null) {
      return false;
    }
    if (composer.selectionComponent.selection!.base.nodeId != composer.selectionComponent.selection!.extent.nodeId) {
      return false;
    }

    final selectedNode = editor.document.getNodeById(composer.selectionComponent.selection!.extent.nodeId);
    if (selectedNode is! TextNode) {
      return false;
    }

    final docSelection = composer.selectionComponent.selection!;
    final currentSelection = TextSelection(
      baseOffset: (docSelection.base.nodePosition as TextNodePosition).offset,
      extentOffset: (docSelection.extent.nodePosition as TextNodePosition).offset,
    );
    final selectedText = currentSelection.textInside(selectedNode.text.text);

    if (selectedText.contains(' ')) {
      // The selection already spans multiple paragraphs. Nothing to do.
      return false;
    }

    final wordTextSelection = expandPositionToWord(
      text: selectedNode.text.text,
      textPosition: TextPosition(offset: (docSelection.extent.nodePosition as TextNodePosition).offset),
    );
    final wordNodeSelection = TextNodeSelection.fromTextSelection(wordTextSelection);

    composer.selectionComponent.updateSelection(
        DocumentSelection(
          base: DocumentPosition(
            nodeId: selectedNode.id,
            nodePosition: wordNodeSelection.base,
          ),
          extent: DocumentPosition(
            nodeId: selectedNode.id,
            nodePosition: wordNodeSelection.extent,
          ),
        ),
        notifyListeners: true);

    return true;
  }

  /// Sets the [DocumentComposer]'s selection to include the entire
  /// [Document].
  ///
  /// Always returns [true].
  bool selectAll() {
    final nodes = editor.document.nodes;
    if (nodes.isEmpty) {
      return false;
    }

    composer.selectionComponent.updateSelection(
        DocumentSelection(
          base: DocumentPosition(
            nodeId: nodes.first.id,
            nodePosition: nodes.first.beginningPosition,
          ),
          extent: DocumentPosition(
            nodeId: nodes.last.id,
            nodePosition: nodes.last.endPosition,
          ),
        ),
        notifyListeners: true);

    return true;
  }

  /// Collapses the [DocumentComposer]'s selection at the current
  /// extent [DocumentPosition].
  ///
  /// Returns [true] if the selection was collapsed, or [false] if
  /// there was no selection to collapse.
  bool collapseSelection() {
    if (composer.selectionComponent.selection == null) {
      return false;
    }

    composer.selectionComponent
        .updateSelection(composer.selectionComponent.selection!.collapse(), notifyListeners: true);

    return true;
  }

  /// Moves the [DocumentComposer]'s selection extent position in the
  /// upstream direction (to the left for left-to-right languages).
  ///
  /// {@template skip_unselectable_components}
  /// This selection movement skips any node whose visual component is
  /// not visually selectable, e.g., a horizontal rule that doesn't
  /// change it's visual state when it's selected.
  /// {@endtemplate}
  ///
  /// Expands/contracts the selection if [expand] is `true`, otherwise
  /// collapses the selection or keeps it collapsed.
  ///
  /// By default, moves one character at a time when the extent sits in
  /// a [TextNode]. To move word-by-word, pass [MovementModifier.word]
  /// in [movementModifier]. To move to the beginning of a line, pass
  /// [MovementModifier.line] in [movementModifier].
  ///
  /// Returns [true] if the extent moved, or the selection changed, e.g., the
  /// selection collapsed but the extent stayed in the same place. Returns
  /// [false] if the extent did not move and the selection did not change.
  bool moveCaretUpstream({
    bool expand = false,
    MovementModifier? movementModifier,
  }) {
    if (composer.selectionComponent.selection == null) {
      return false;
    }

    if (!composer.selectionComponent.selection!.isCollapsed && !expand) {
      composer.selectionComponent.updateSelection(
          composer.selectionComponent.selection!.collapseUpstream(editor.document),
          notifyListeners: true);
      return true;
    }

    final currentExtent = composer.selectionComponent.selection!.extent;
    final nodeId = currentExtent.nodeId;
    final node = editor.document.getNodeById(nodeId);
    if (node == null) {
      return false;
    }
    final extentComponent = documentLayoutResolver().getComponentByNodeId(nodeId);
    if (extentComponent == null) {
      return false;
    }

    String newExtentNodeId = nodeId;
    NodePosition? newExtentNodePosition =
        extentComponent.movePositionLeft(currentExtent.nodePosition, movementModifier);

    if (newExtentNodePosition == null) {
      // Move to next node
      final nextNode = _getUpstreamSelectableNodeBefore(node);

      if (nextNode == null) {
        // We're at the beginning of the document and can't go anywhere.
        return false;
      }

      newExtentNodeId = nextNode.id;
      final nextComponent = documentLayoutResolver().getComponentByNodeId(nextNode.id);
      if (nextComponent == null) {
        return false;
      }
      newExtentNodePosition = nextComponent.getEndPosition();
    }

    final newExtent = DocumentPosition(
      nodeId: newExtentNodeId,
      nodePosition: newExtentNodePosition,
    );

    if (expand) {
      // Selection should be expanded.
      composer.selectionComponent.updateSelection(
          composer.selectionComponent.selection!.expandTo(
            newExtent,
          ),
          notifyListeners: true);
    } else {
      // Selection should be replaced by new collapsed position.
      composer.selectionComponent.updateSelection(
          DocumentSelection.collapsed(
            position: newExtent,
          ),
          notifyListeners: true);
    }

    return true;
  }

  /// Moves the [DocumentComposer]'s selection extent position in the
  /// downstream direction (to the right for left-to-right languages).
  ///
  /// {@macro skip_unselectable_components}
  ///
  /// Expands/contracts the selection if [expand] is [true], otherwise
  /// collapses the selection or keeps it collapsed.
  ///
  /// By default, moves one character at a time when the extent sits in
  /// a [TextNode]. To move word-by-word, pass [MovementModifier.word]
  /// in [movementModifier]. To move to the end of a line, pass
  /// [MovementModifier.line] in [movementModifier].
  ///
  /// Returns [true] if the extent moved, or the selection changed, e.g., the
  /// selection collapsed but the extent stayed in the same place. Returns
  /// [false] if the extent did not move and the selection did not change.
  bool moveCaretDownstream({
    bool expand = false,
    MovementModifier? movementModifier,
  }) {
    if (composer.selectionComponent.selection == null) {
      return false;
    }

    if (!composer.selectionComponent.selection!.isCollapsed && !expand) {
      composer.selectionComponent.updateSelection(
          composer.selectionComponent.selection!.collapseDownstream(editor.document),
          notifyListeners: true);
      return true;
    }

    final currentExtent = composer.selectionComponent.selection!.extent;
    final nodeId = currentExtent.nodeId;
    final node = editor.document.getNodeById(nodeId);
    if (node == null) {
      return false;
    }
    final extentComponent = documentLayoutResolver().getComponentByNodeId(nodeId);
    if (extentComponent == null) {
      return false;
    }

    String newExtentNodeId = nodeId;
    NodePosition? newExtentNodePosition =
        extentComponent.movePositionRight(currentExtent.nodePosition, movementModifier);

    if (newExtentNodePosition == null) {
      // Move to next node
      final nextNode = _getDownstreamSelectableNodeAfter(node);

      if (nextNode == null) {
        // We're at the beginning/end of the document and can't go
        // anywhere.
        return false;
      }

      newExtentNodeId = nextNode.id;
      final nextComponent = documentLayoutResolver().getComponentByNodeId(nextNode.id);
      if (nextComponent == null) {
        throw Exception(
            'Could not find next component to move the selection horizontally. Next node ID: ${nextNode.id}');
      }
      newExtentNodePosition = nextComponent.getBeginningPosition();
    }

    final newExtent = DocumentPosition(
      nodeId: newExtentNodeId,
      nodePosition: newExtentNodePosition,
    );

    if (expand) {
      // Selection should be expanded.
      composer.selectionComponent.updateSelection(
          composer.selectionComponent.selection!.expandTo(
            newExtent,
          ),
          notifyListeners: true);
    } else {
      // Selection should be replaced by new collapsed position.
      composer.selectionComponent.updateSelection(
          DocumentSelection.collapsed(
            position: newExtent,
          ),
          notifyListeners: true);
    }

    return true;
  }

  /// Moves the [DocumentComposer]'s selection extent position up,
  /// vertically, either by moving the selection extent up one line of
  /// text, or by moving the selection extent up to the node above the
  /// current extent.
  ///
  /// If the current selection extent wants to move to the node above,
  /// but there is no node above the current extent, the extent is moved
  /// to the "start" position of the current node. For example: the extent
  /// moves from the middle of the first line of text in a paragraph to
  /// the beginning of the paragraph.
  ///
  /// {@macro skip_unselectable_components}
  ///
  /// Expands/contracts the selection if [expand] is [true], otherwise
  /// collapses the selection or keeps it collapsed.
  ///
  /// Returns [true] if the extent moved, or the selection changed, e.g., the
  /// selection collapsed but the extent stayed in the same place. Returns
  /// [false] if the extent did not move and the selection did not change.
  bool moveCaretUp({
    bool expand = false,
  }) {
    if (composer.selectionComponent.selection == null) {
      return false;
    }

    final currentExtent = composer.selectionComponent.selection!.extent;
    final nodeId = currentExtent.nodeId;
    final node = editor.document.getNodeById(nodeId);
    if (node == null) {
      return false;
    }
    final extentComponent = documentLayoutResolver().getComponentByNodeId(nodeId);
    if (extentComponent == null) {
      return false;
    }

    String newExtentNodeId = nodeId;
    NodePosition? newExtentNodePosition = extentComponent.movePositionUp(currentExtent.nodePosition);

    if (newExtentNodePosition == null) {
      // Move to next node
      final nextNode = _getUpstreamSelectableNodeBefore(node);
      if (nextNode != null) {
        newExtentNodeId = nextNode.id;
        final nextComponent = documentLayoutResolver().getComponentByNodeId(nextNode.id);
        if (nextComponent == null) {
          editorOpsLog.shout("Tried to obtain non-existent component by node id: $newExtentNodeId");
          return false;
        }
        final offsetToMatch = extentComponent.getOffsetForPosition(currentExtent.nodePosition);
        newExtentNodePosition = nextComponent.getEndPositionNearX(offsetToMatch.dx);
      } else {
        // We're at the top of the document. Move the cursor to the
        // beginning of the current node.
        newExtentNodePosition = extentComponent.getBeginningPosition();
      }
    }

    final newExtent = DocumentPosition(
      nodeId: newExtentNodeId,
      nodePosition: newExtentNodePosition,
    );

    _updateSelectionExtent(position: newExtent, expandSelection: expand);

    return true;
  }

  /// Moves the [DocumentComposer]'s selection extent position down,
  /// vertically, either by moving the selection extent down one line of
  /// text, or by moving the selection extent down to the node below the
  /// current extent.
  ///
  /// If the current selection extent wants to move to the node below,
  /// but there is no node below the current extent, the extent is moved
  /// to the "end" position of the current node. For example: the extent
  /// moves from the middle of the last line of text in a paragraph to
  /// the end of the paragraph.
  ///
  /// {@macro skip_unselectable_components}
  ///
  /// Expands/contracts the selection if [expand] is [true], otherwise
  /// collapses the selection or keeps it collapsed.
  ///
  /// Returns [true] if the extent moved, or the selection changed, e.g., the
  /// selection collapsed but the extent stayed in the same place. Returns
  /// [false] if the extent did not move and the selection did not change.
  bool moveCaretDown({
    bool expand = false,
  }) {
    if (composer.selectionComponent.selection == null) {
      return false;
    }

    final currentExtent = composer.selectionComponent.selection!.extent;
    final nodeId = currentExtent.nodeId;
    final node = editor.document.getNodeById(nodeId);
    if (node == null) {
      return false;
    }
    final extentComponent = documentLayoutResolver().getComponentByNodeId(nodeId);
    if (extentComponent == null) {
      return false;
    }

    String newExtentNodeId = nodeId;
    NodePosition? newExtentNodePosition = extentComponent.movePositionDown(currentExtent.nodePosition);

    if (newExtentNodePosition == null) {
      // Move to next node
      final nextNode = _getDownstreamSelectableNodeAfter(node);
      if (nextNode != null) {
        newExtentNodeId = nextNode.id;
        final nextComponent = documentLayoutResolver().getComponentByNodeId(nextNode.id);
        if (nextComponent == null) {
          editorOpsLog.shout("Tried to obtain non-existent component by node id: $newExtentNodeId");
          return false;
        }
        final offsetToMatch = extentComponent.getOffsetForPosition(currentExtent.nodePosition);
        newExtentNodePosition = nextComponent.getBeginningPositionNearX(offsetToMatch.dx);
      } else {
        // We're at the bottom of the document. Move the cursor to the
        // end of the current node.
        newExtentNodePosition = extentComponent.getEndPosition();
      }
    }

    final newExtent = DocumentPosition(
      nodeId: newExtentNodeId,
      nodePosition: newExtentNodePosition,
    );

    _updateSelectionExtent(position: newExtent, expandSelection: expand);

    return true;
  }

  /// Moves the [DocumentComposer]'s selection to the nearest node to [startingNode],
  /// whose [DocumentComponent] is visually selectable.
  ///
  /// Expands the selection if [expand] is `true`, otherwise collapses the selection.
  ///
  /// If a downstream selectable node if found, it will be used, otherwise,
  /// a upstream selectable node will be searched.
  ///
  /// If a selectable node is found, the selection will move to its beginning.
  /// If no selectable node is found, the selection will remain unchanged.
  ///
  /// Returns `true` if the selection is moved and `false` otherwise, e.g., there
  /// are no selectable nodes in the document.
  bool moveSelectionToNearestSelectableNode(
    DocumentNode startingNode, {
    bool expand = false,
  }) {
    String? newNodeId;
    NodePosition? newPosition;

    // Try to find a new selection downstream.
    final downstreamNode = _getDownstreamSelectableNodeAfter(startingNode);
    if (downstreamNode != null) {
      newNodeId = downstreamNode.id;
      final nextComponent = documentLayoutResolver().getComponentByNodeId(newNodeId);
      newPosition = nextComponent?.getBeginningPosition();
    }

    // Try to find a new selection upstream.
    if (newPosition == null) {
      final upstreamNode = _getUpstreamSelectableNodeBefore(startingNode);
      if (upstreamNode != null) {
        newNodeId = upstreamNode.id;
        final previousComponent = documentLayoutResolver().getComponentByNodeId(newNodeId);
        newPosition = previousComponent?.getBeginningPosition();
      }
    }

    if (newNodeId == null || newPosition == null) {
      return false;
    }

    final newExtent = DocumentPosition(
      nodeId: newNodeId,
      nodePosition: newPosition,
    );
    _updateSelectionExtent(position: newExtent, expandSelection: expand);

    return true;
  }

  void _updateSelectionExtent({
    required DocumentPosition position,
    required bool expandSelection,
  }) {
    if (expandSelection) {
      // Selection should be expanded.
      composer.selectionComponent
          .updateSelection(composer.selectionComponent.selection!.expandTo(position), notifyListeners: true);
    } else {
      // Selection should be replaced by new collapsed position.
      composer.selectionComponent
          .updateSelection(DocumentSelection.collapsed(position: position), notifyListeners: true);
    }
  }

  /// Returns the first [DocumentNode] before [startingNode] whose
  /// [DocumentComponent] is visually selectable.
  DocumentNode? _getUpstreamSelectableNodeBefore(DocumentNode startingNode) {
    bool foundSelectableNode = false;
    DocumentNode prevNode = startingNode;
    DocumentNode? selectableNode;
    do {
      selectableNode = editor.document.getNodeBefore(prevNode);

      if (selectableNode != null) {
        final nextComponent = documentLayoutResolver().getComponentByNodeId(selectableNode.id);
        if (nextComponent != null) {
          foundSelectableNode = nextComponent.isVisualSelectionSupported();
        }
        prevNode = selectableNode;
      }
    } while (!foundSelectableNode && selectableNode != null);

    return selectableNode;
  }

  /// Returns the first [DocumentNode] after [startingNode] whose
  /// [DocumentComponent] is visually selectable.
  DocumentNode? _getDownstreamSelectableNodeAfter(DocumentNode startingNode) {
    bool foundSelectableNode = false;
    DocumentNode prevNode = startingNode;
    DocumentNode? selectableNode;
    do {
      selectableNode = editor.document.getNodeAfter(prevNode);

      if (selectableNode != null) {
        final nextComponent = documentLayoutResolver().getComponentByNodeId(selectableNode.id);
        if (nextComponent != null) {
          foundSelectableNode = nextComponent.isVisualSelectionSupported();
        }
        prevNode = selectableNode;
      }
    } while (!foundSelectableNode && selectableNode != null);

    return selectableNode;
  }

  /// Deletes a unit of content that comes after the [DocumentComposer]'s
  /// selection extent, or deletes all selected content if the selection
  /// is not collapsed.
  ///
  /// In the case of text editing, deletes the character that appears after
  /// the caret.
  ///
  /// If the caret sits at the end of a content block, such as the end of
  /// a text node, and the next node is not visually selectable, then the
  /// next node is deleted and the caret is kept where it is.
  ///
  /// Returns [true] if content was deleted, or [false] if no downstream
  /// content exists.
  bool deleteDownstream() {
    if (composer.selectionComponent.selection == null) {
      return false;
    }

    if (!composer.selectionComponent.selection!.isCollapsed) {
      // A span of content is selected. Delete the selection.
      _deleteExpandedSelection();
      return true;
    }

    if (composer.selectionComponent.selection!.extent.nodePosition is UpstreamDownstreamNodePosition) {
      final nodePosition = composer.selectionComponent.selection!.extent.nodePosition as UpstreamDownstreamNodePosition;
      if (nodePosition.affinity == TextAffinity.upstream) {
        // The caret is sitting on the upstream edge of block-level content. Delete the
        // whole block by replacing it with an empty paragraph.
        final nodeId = composer.selectionComponent.selection!.extent.nodeId;
        _replaceBlockNodeWithEmptyParagraphAndCollapsedSelection(nodeId);

        return true;
      } else {
        // The caret is sitting on the downstream edge of block-level content and
        // the user is trying to delete downstream. It's not obvious what should
        // happen in this situation. Super Editor chooses to move the caret to
        // the next node and to not delete anything.
        return _moveSelectionToBeginningOfNextNode();
      }
    }

    if (composer.selectionComponent.selection!.extent.nodePosition is TextNodePosition) {
      final textPosition = composer.selectionComponent.selection!.extent.nodePosition as TextNodePosition;
      final text =
          (editor.document.getNodeById(composer.selectionComponent.selection!.extent.nodeId) as TextNode).text.text;
      if (textPosition.offset == text.length) {
        final node = editor.document.getNodeById(composer.selectionComponent.selection!.extent.nodeId)!;
        final nodeAfter = editor.document.getNodeAfter(node);

        if (nodeAfter is TextNode) {
          // The caret is at the end of one TextNode and is followed by
          // another TextNode. Merge the two TextNodes.
          return _mergeTextNodeWithDownstreamTextNode();
        } else if (nodeAfter != null) {
          final componentAfter = documentLayoutResolver().getComponentByNodeId(nodeAfter.id)!;

          if (componentAfter.isVisualSelectionSupported()) {
            // The caret is at the end of a TextNode, but the next node
            // is not a TextNode. Move the document selection to the
            // next node.
            return _moveSelectionToBeginningOfNextNode();
          } else {
            // The next node/component isn't selectable. Delete it.
            _deleteNonSelectedNode(nodeAfter);
            return true;
          }
        }
      } else {
        return _deleteDownstreamCharacter();
      }
    }

    return false;
  }

  bool _moveSelectionToBeginningOfNextNode() {
    if (composer.selectionComponent.selection == null) {
      return false;
    }

    final node = editor.document.getNodeById(composer.selectionComponent.selection!.extent.nodeId);
    if (node == null) {
      return false;
    }

    final nodeAfter = editor.document.getNodeAfter(node);
    if (nodeAfter == null) {
      return false;
    }

    composer.selectionComponent.updateSelection(
        DocumentSelection.collapsed(
          position: DocumentPosition(
            nodeId: nodeAfter.id,
            nodePosition: nodeAfter.beginningPosition,
          ),
        ),
        notifyListeners: true);

    return true;
  }

  bool _mergeTextNodeWithDownstreamTextNode() {
    final node = editor.document.getNodeById(composer.selectionComponent.selection!.extent.nodeId);
    if (node == null) {
      return false;
    }
    if (node is! TextNode) {
      return false;
    }

    final nodeAfter = editor.document.getNodeAfter(node);
    if (nodeAfter == null) {
      return false;
    }
    if (nodeAfter is! TextNode) {
      return false;
    }

    final firstNodeTextLength = node.text.text.length;

    // Send edit command.
    editor.execute(
      CombineParagraphsRequest(
        firstNodeId: node.id,
        secondNodeId: nodeAfter.id,
      ),
    );

    // Place the cursor at the point where the text came together.
    composer.selectionComponent.updateSelection(
        DocumentSelection.collapsed(
          position: DocumentPosition(
            nodeId: node.id,
            nodePosition: TextNodePosition(offset: firstNodeTextLength),
          ),
        ),
        notifyListeners: true);

    return true;
  }

  bool _deleteDownstreamCharacter() {
    if (composer.selectionComponent.selection == null) {
      return false;
    }
    if (!_isTextEntryNode(document: editor.document, selection: composer.selectionComponent.selection!)) {
      return false;
    }
    if (composer.selectionComponent.selection!.isCollapsed &&
        (composer.selectionComponent.selection!.extent.nodePosition as TextNodePosition).offset < 0) {
      return false;
    }

    final textNode = editor.document.getNode(composer.selectionComponent.selection!.extent) as TextNode;
    final text = textNode.text;
    final currentTextPosition = (composer.selectionComponent.selection!.extent.nodePosition as TextNodePosition);
    if (currentTextPosition.offset >= text.text.length) {
      return false;
    }

    final nextCharacterOffset = getCharacterEndBounds(text.text, currentTextPosition.offset);

    // Delete the selected content.
    editor.execute(
      DeleteSelectionRequest(
        documentSelection: DocumentSelection(
          base: DocumentPosition(
            nodeId: textNode.id,
            nodePosition: currentTextPosition,
          ),
          extent: DocumentPosition(
            nodeId: textNode.id,
            nodePosition: TextNodePosition(offset: nextCharacterOffset),
          ),
        ),
      ),
    );

    return true;
  }

  /// Deletes a unit of content that comes before the [DocumentComposer]'s
  /// selection extent, or deletes all selected content if the selection
  /// is not collapsed.
  ///
  /// In the case of text editing, deletes the character that appears before
  /// the caret.
  ///
  /// If the caret sits at the beginning of a content block, such as the
  /// beginning of a text node, and the upstream node is not visually selectable,
  /// then the upstream node is deleted and the caret is kept where it is.
  ///
  /// Returns [true] if content was deleted, or [false] if no upstream
  /// content exists.
  bool deleteUpstream() {
    if (composer.selectionComponent.selection == null) {
      return false;
    }

    if (!composer.selectionComponent.selection!.isCollapsed) {
      // A span of content is selected. Delete the selection.
      _deleteExpandedSelection();
      return true;
    }

    final node = editor.document.getNodeById(composer.selectionComponent.selection!.extent.nodeId)!;

    // If the caret is at the beginning of a list item, unindent the list item.
    if (node is ListItemNode &&
        (composer.selectionComponent.selection!.extent.nodePosition as TextNodePosition).offset == 0) {
      return unindentListItem();
    }

    if (composer.selectionComponent.selection!.extent.nodePosition is UpstreamDownstreamNodePosition) {
      final nodePosition = composer.selectionComponent.selection!.extent.nodePosition as UpstreamDownstreamNodePosition;
      if (nodePosition.affinity == TextAffinity.downstream) {
        // The caret is sitting on the downstream edge of block-level content. Delete the
        // whole block by replacing it with an empty paragraph.
        final nodeId = composer.selectionComponent.selection!.extent.nodeId;
        _replaceBlockNodeWithEmptyParagraphAndCollapsedSelection(nodeId);

        return true;
      } else {
        // The caret is sitting on the upstream edge of block-level content and
        // the user is trying to delete upstream.
        //  * If the node above is an empty paragraph, delete it.
        //  * If the node above is non-selectable, delete it.
        //  * Otherwise, move the caret up to the node above.
        final nodeBefore = editor.document.getNodeBefore(node);
        if (nodeBefore == null) {
          return false;
        }

        final componentBefore = documentLayoutResolver().getComponentByNodeId(nodeBefore.id)!;

        if (nodeBefore is TextNode && nodeBefore.text.text.isEmpty) {
          editor.execute(
            DeleteNodeRequest(nodeId: nodeBefore.id),
          );
          return true;
        }

        if (!componentBefore.isVisualSelectionSupported()) {
          // The node/component above is not selectable. Delete it.
          _deleteNonSelectedNode(nodeBefore);
          return true;
        }

        return _moveSelectionToEndOfPrecedingNode();
      }
    }

    if (composer.selectionComponent.selection!.extent.nodePosition is TextNodePosition) {
      final textPosition = composer.selectionComponent.selection!.extent.nodePosition as TextNodePosition;
      if (textPosition.offset == 0) {
        final nodeBefore = editor.document.getNodeBefore(node);
        if (nodeBefore == null) {
          return false;
        }

        final componentBefore = documentLayoutResolver().getComponentByNodeId(nodeBefore.id)!;

        if (nodeBefore is TextNode) {
          // The caret is at the beginning of one TextNode and is preceded by
          // another TextNode. Merge the two TextNodes.
          return _mergeTextNodeWithUpstreamTextNode();
        } else if (!componentBefore.isVisualSelectionSupported()) {
          // The node/component above is not selectable. Delete it.
          _deleteNonSelectedNode(nodeBefore);
          return true;
        } else if ((node as TextNode).text.text.isEmpty) {
          // The caret is at the beginning of an empty TextNode and the preceding
          // node is not a TextNode. Delete the current TextNode and move the
          // selection up to the preceding node if exist.
          if (_moveSelectionToEndOfPrecedingNode()) {
            editor.execute(
              DeleteNodeRequest(nodeId: node.id),
            );
          }
          return true;
        } else {
          // The caret is at the beginning of a non-empty TextNode, and the
          // preceding node is not a TextNode. Move the document selection to the
          // preceding node.
          return _moveSelectionToEndOfPrecedingNode();
        }
      } else {
        return _deleteUpstreamCharacter();
      }
    }

    return false;
  }

  bool _moveSelectionToEndOfPrecedingNode() {
    if (composer.selectionComponent.selection == null) {
      return false;
    }

    final node = editor.document.getNodeById(composer.selectionComponent.selection!.extent.nodeId);
    if (node == null) {
      return false;
    }

    final nodeBefore = editor.document.getNodeBefore(node);
    if (nodeBefore == null) {
      return false;
    }

    composer.selectionComponent.updateSelection(
        DocumentSelection.collapsed(
          position: DocumentPosition(
            nodeId: nodeBefore.id,
            nodePosition: nodeBefore.endPosition,
          ),
        ),
        notifyListeners: true);

    return true;
  }

  bool _mergeTextNodeWithUpstreamTextNode() {
    final node = editor.document.getNodeById(composer.selectionComponent.selection!.extent.nodeId);
    if (node == null) {
      return false;
    }

    final nodeAbove = editor.document.getNodeBefore(node);
    if (nodeAbove == null) {
      return false;
    }
    if (nodeAbove is! TextNode) {
      return false;
    }

    final aboveParagraphLength = nodeAbove.text.text.length;

    // Send edit command.
    editor.execute(
      CombineParagraphsRequest(
        firstNodeId: nodeAbove.id,
        secondNodeId: node.id,
      ),
    );

    // Place the cursor at the point where the text came together.
    composer.selectionComponent.updateSelection(
        DocumentSelection.collapsed(
          position: DocumentPosition(
            nodeId: nodeAbove.id,
            nodePosition: TextNodePosition(offset: aboveParagraphLength),
          ),
        ),
        notifyListeners: true);

    return true;
  }

  bool _deleteUpstreamCharacter() {
    if (composer.selectionComponent.selection == null) {
      return false;
    }
    if (!_isTextEntryNode(document: editor.document, selection: composer.selectionComponent.selection!)) {
      return false;
    }
    if (composer.selectionComponent.selection!.isCollapsed &&
        (composer.selectionComponent.selection!.extent.nodePosition as TextNodePosition).offset <= 0) {
      return false;
    }

    final textNode = editor.document.getNode(composer.selectionComponent.selection!.extent) as TextNode;
    final currentTextPosition = composer.selectionComponent.selection!.extent.nodePosition as TextNodePosition;

    final previousCharacterOffset = getCharacterStartBounds(textNode.text.text, currentTextPosition.offset);

    final newSelectionPosition = DocumentPosition(
      nodeId: textNode.id,
      nodePosition: TextNodePosition(offset: previousCharacterOffset),
    );

    // Delete the selected content.
    editor.execute(
      DeleteSelectionRequest(
        documentSelection: DocumentSelection(
          base: DocumentPosition(
            nodeId: textNode.id,
            nodePosition: currentTextPosition,
          ),
          extent: DocumentPosition(
            nodeId: textNode.id,
            nodePosition: TextNodePosition(offset: previousCharacterOffset),
          ),
        ),
      ),
    );

    composer.selectionComponent
        .updateSelection(DocumentSelection.collapsed(position: newSelectionPosition), notifyListeners: true);

    return true;
  }

  /// Replaces the [DocumentNode] with the given `nodeId` with a [ParagraphNode],
  /// and places the caret in the new [ParagraphNode].
  ///
  /// This can be used, for example, to effectively delete an image by replacing
  /// it with an empty paragraph.
  void _replaceBlockNodeWithEmptyParagraphAndCollapsedSelection(String nodeId) {
    editor.execute(
      ReplaceNodeWithEmptyParagraphWithCaretRequest(nodeId: nodeId),
    );
  }

  /// Deletes all selected content.
  ///
  /// Returns [true] if content was deleted, or [false] if no content was
  /// selected.
  bool deleteSelection() {
    if (composer.selectionComponent.selection == null) {
      return false;
    }

    if (composer.selectionComponent.selection!.isCollapsed) {
      return false;
    }

    // The document selection includes a span of content. It may or may not
    // cross nodes. Either way, delete the selected content.
    _deleteExpandedSelection();
    return true;
  }

  void _deleteExpandedSelection() {
    final newSelectionPosition = getDocumentPositionAfterExpandedDeletion(
      document: editor.document,
      selection: composer.selectionComponent.selection!,
    );

    // Delete the selected content.
    editor.execute(
      DeleteSelectionRequest(documentSelection: composer.selectionComponent.selection!),
    );

    composer.selectionComponent
        .updateSelection(DocumentSelection.collapsed(position: newSelectionPosition), notifyListeners: true);
  }

  /// Returns the [DocumentPosition] where the caret should sit after deleting
  /// the given [selection] from the given [document].
  ///
  /// This method doesn't delete any content. Instead, it determines what would
  /// be deleted if a delete operation was run for the given [selection]. Based
  /// on the shared understanding of content deletion rules, the resulting caret
  /// position is returned.
  // TODO: Move this method to an appropriate place. It was made public and static
  //       because document_keyboard_actions.dart also uses this behavior.
  static DocumentPosition getDocumentPositionAfterExpandedDeletion({
    required Document document,
    required DocumentSelection selection,
  }) {
    // Figure out where the caret should appear after the
    // deletion.
    // TODO: This calculation depends upon the first
    //       selected node still existing after the deletion. This
    //       is a fragile expectation and should be revisited.
    final basePosition = selection.base;
    final baseNode = document.getNode(basePosition);
    if (baseNode == null) {
      throw Exception('Failed to _getDocumentPositionAfterDeletion because the base node no longer exists.');
    }
    final baseNodeIndex = document.getNodeIndexById(baseNode.id);

    final extentPosition = selection.extent;
    final extentNode = document.getNode(extentPosition);
    if (extentNode == null) {
      throw Exception('Failed to _getDocumentPositionAfterDeletion because the extent node no longer exists.');
    }
    final extentNodeIndex = document.getNodeIndexById(extentNode.id);

    final topNodeIndex = min(baseNodeIndex, extentNodeIndex);
    final topNode = document.getNodeAt(topNodeIndex)!;
    final topNodePosition = baseNodeIndex < extentNodeIndex ? basePosition.nodePosition : extentPosition.nodePosition;

    final bottomNodeIndex = max(baseNodeIndex, extentNodeIndex);
    final bottomNode = document.getNodeAt(bottomNodeIndex)!;
    final bottomNodePosition =
        baseNodeIndex < extentNodeIndex ? extentPosition.nodePosition : basePosition.nodePosition;

    DocumentPosition newSelectionPosition;

    final isStartOfTopNode = topNodePosition == topNode.beginningPosition ||
        (topNodePosition is TextNodePosition &&
            topNode.beginningPosition is TextNodePosition &&
            topNodePosition.offset == (topNode.beginningPosition as TextNodePosition).offset);

    final isEndOfBottomNode = bottomNodePosition == bottomNode.endPosition ||
        (bottomNodePosition is TextNodePosition &&
            bottomNode.endPosition is TextNodePosition &&
            bottomNodePosition.offset == (bottomNode.endPosition as TextNodePosition).offset);

    if (baseNodeIndex != extentNodeIndex) {
      if (isStartOfTopNode && isEndOfBottomNode) {
        // All nodes in the selection will be deleted. Assume that the base
        // node will be retained and converted into a paragraph, if it's not
        // already a paragraph.
        newSelectionPosition = DocumentPosition(
          nodeId: baseNode.id,
          nodePosition: const TextNodePosition(offset: 0),
        );
      } else if (isStartOfTopNode) {
        // The top node will be deleted, but only part of the bottom node
        // will be deleted.
        newSelectionPosition = DocumentPosition(
          nodeId: bottomNode.id,
          nodePosition: bottomNode.beginningPosition,
        );
      } else if (isEndOfBottomNode) {
        // The bottom node will be deleted, but only part of the top node
        // will be deleted.
        newSelectionPosition = DocumentPosition(
          nodeId: topNode.id,
          nodePosition: topNodePosition,
        );
      } else {
        // Part of the top and bottom nodes will be deleted, but both of
        // those nodes will remain.

        // The caret should end up at the base position
        newSelectionPosition = baseNodeIndex <= extentNodeIndex ? selection.base : selection.extent;
      }
    } else {
      // Selection is within a single node.
      //
      // If it's an upstream/downstream selection node, then the whole node
      // is selected, and it will be replaced by a Paragraph Node.
      //
      // Otherwise, it must be a TextNode, in which case we need to figure
      // out which DocumentPosition contains the earlier TextNodePosition.
      if (basePosition.nodePosition is UpstreamDownstreamNodePosition) {
        // Assume that the node was replace with an empty paragraph.
        newSelectionPosition = DocumentPosition(
          nodeId: baseNode.id,
          nodePosition: const TextNodePosition(offset: 0),
        );
      } else if (basePosition.nodePosition is TextNodePosition) {
        final baseOffset = (basePosition.nodePosition as TextNodePosition).offset;
        final extentOffset = (extentPosition.nodePosition as TextNodePosition).offset;

        newSelectionPosition = DocumentPosition(
          nodeId: baseNode.id,
          nodePosition: TextNodePosition(offset: min(baseOffset, extentOffset)),
        );
      } else {
        throw Exception(
            'Unknown selection position type: $basePosition, for node: $baseNode, within document selection: $selection');
      }
    }

    return newSelectionPosition;
  }

  void _deleteNonSelectedNode(DocumentNode node) {
    assert(composer.selectionComponent.selection?.base.nodeId != node.id);
    assert(composer.selectionComponent.selection?.extent.nodeId != node.id);

    editor.execute(DeleteNodeRequest(nodeId: node.id));
  }

  /// Adds the given [attributions] to all [AttributedText] within the
  /// [DocumentComposer]'s current selection.
  ///
  /// Returns [true] if any text exists within the selection, or [false]
  /// otherwise.
  bool addAttributionsToSelection(Set<Attribution> attributions) {
    if (composer.selectionComponent.selection == null) {
      return false;
    }

    if (composer.selectionComponent.selection!.isCollapsed) {
      return false;
    }

    editor.execute(
      AddTextAttributionsRequest(
        documentSelection: composer.selectionComponent.selection!,
        attributions: attributions,
      ),
    );

    return false;
  }

  /// Removes the given [attributions] from all [AttributedText] within the
  /// [DocumentComposer]'s current selection.
  ///
  /// Returns [true] if any text exists within the selection, or [false]
  /// otherwise.
  bool removeAttributionsFromSelection(Set<Attribution> attributions) {
    if (composer.selectionComponent.selection == null) {
      return false;
    }

    if (composer.selectionComponent.selection!.isCollapsed) {
      return false;
    }

    editor.execute(
      RemoveTextAttributionsRequest(
        documentSelection: composer.selectionComponent.selection!,
        attributions: attributions,
      ),
    );

    return false;
  }

  /// Toggles the given [attributions] on all [AttributedText] within the
  /// [DocumentComposer]'s current selection.
  ///
  /// Returns [true] if any text exists within the selection, or [false]
  /// otherwise.
  bool toggleAttributionsOnSelection(Set<Attribution> attributions) {
    if (composer.selectionComponent.selection == null) {
      return false;
    }

    if (composer.selectionComponent.selection!.isCollapsed) {
      return false;
    }

    editor.execute(
      ToggleTextAttributionsRequest(
        documentSelection: composer.selectionComponent.selection!,
        attributions: attributions,
      ),
    );

    return false;
  }

  /// Adds the given [attributions] to the [DocumentComposer]'s input
  /// mode so that any new plain text inserted using [insertPlainText()]
  /// will contain the given [attributions].
  ///
  /// Always returns [true].
  bool activateComposerAttributions(Set<Attribution> attributions) {
    composer.preferences.addStyles(attributions);
    return true;
  }

  /// Removes the given [attributions] from the [DocumentComposer]'s input
  /// mode so that any new plain text inserted using [insertPlainText()]
  /// **doesn't** contain the given [attributions].
  ///
  /// Always returns [true].
  bool deactivateComposerAttributions(Set<Attribution> attributions) {
    composer.preferences.removeStyles(attributions);
    return true;
  }

  /// Toggles the presence of the given [attributions] within the
  /// [DocumentComposer]'s input mode.
  ///
  /// Always returns [true].
  bool toggleComposerAttributions(Set<Attribution> attributions) {
    composer.preferences.toggleStyles(attributions);
    return true;
  }

  /// Removes all [attributions] within the [DocumentComposer]'s
  /// input mode.
  ///
  /// Always returns [true].
  bool clearComposerAttributions() {
    composer.preferences.clearStyles();
    return true;
  }

  /// Inserts the given [text] at the [DocumentComposer]'s current
  /// selection extent, applying any [Attribution]s that are
  /// currently activated in the [DocumentComposer]'s input mode.
  ///
  /// Any selected content is deleted before inserting the new text.
  ///
  /// Returns `true` if the [text] was successfully inserted, or [false]
  /// if it wasn't, e.g., there was no selection, or more than one node
  /// was selected.
  bool insertPlainText(String text) {
    editorOpsLog.fine('Attempting to insert "$text" at document selection: ${composer.selectionComponent.selection}');
    if (composer.selectionComponent.selection == null) {
      editorOpsLog.fine("The composer has no selection. Can't insert.");
      return false;
    }

    if (!composer.selectionComponent.selection!.isCollapsed) {
      // The selection is expanded. Delete the selected content
      // and then insert the new text.
      editorOpsLog.fine("The selection is expanded. Deleting the selection before inserting text.");
      _deleteExpandedSelection();
    }

    final extentNodePosition = composer.selectionComponent.selection!.extent.nodePosition;
    if (extentNodePosition is UpstreamDownstreamNodePosition) {
      editorOpsLog.fine("The selected position is an UpstreamDownstreamPosition. Inserting new paragraph first.");
      insertBlockLevelNewline();
    }

    final extentNode = editor.document.getNodeById(composer.selectionComponent.selection!.extent.nodeId)!;
    if (extentNode is! TextNode) {
      editorOpsLog
          .fine("Couldn't insert text because Super Editor doesn't know how to handle a node of type: $extentNode");
      return false;
    }

    final textNode = editor.document.getNode(composer.selectionComponent.selection!.extent) as TextNode;
    final initialTextOffset = (composer.selectionComponent.selection!.extent.nodePosition as TextNodePosition).offset;

    editorOpsLog.fine("Executing text insertion command.");
<<<<<<< HEAD
    editor.execute(
      InsertTextRequest(
        documentPosition: composer.selectionComponent.selection!.extent,
=======
    editorOpsLog.finer("Text before insertion: '${textNode.text.text}'");
    editor.executeCommand(
      InsertTextCommand(
        documentPosition: composer.selection!.extent,
>>>>>>> 60f04514
        textToInsert: text,
        attributions: composer.preferences.currentAttributions,
      ),
    );
    editorOpsLog.finer("Text after insertion: '${textNode.text.text}'");

    editorOpsLog.fine("Updating Document Composer selection after text insertion.");
    composer.selectionComponent.updateSelection(
      DocumentSelection.collapsed(
        position: DocumentPosition(
          nodeId: textNode.id,
          nodePosition: TextNodePosition(
            offset: initialTextOffset + text.length,
          ),
        ),
      ),
      notifyListeners: false,
    );

    return true;
  }

  /// Inserts the given [character] at the current extent position.
  ///
  /// By default, the current [DocumentComposer] input mode's [Attribution]s
  /// are added to the given [character]. To insert [character] exactly as it's provided,
  /// set [ignoreComposerAttributions] to [true].
  ///
  /// If the current selection is expanded, the current selection is deleted
  /// before the character is inserted.
  ///
  /// If the caret sits at the boundary of a block node, a new paragraph is
  /// inserted before or after the block node, and then the character is inserted.
  ///
  /// Returns [true] if the [character] was successfully inserted, or [false]
  /// if it wasn't, e.g., the currently selected node is not a [TextNode].
  bool insertCharacter(
    String character, {
    bool ignoreComposerAttributions = false,
  }) {
    editorOpsLog.fine("Trying to insert '$character'");
    if (composer.selectionComponent.selection == null) {
      return false;
    }

    if (!composer.selectionComponent.selection!.isCollapsed) {
      _deleteExpandedSelection();
    }

    final extentNodePosition = composer.selectionComponent.selection!.extent.nodePosition;
    if (extentNodePosition is UpstreamDownstreamNodePosition) {
      editorOpsLog.fine("The selected position is an UpstreamDownstreamPosition. Inserting new paragraph first.");
      insertBlockLevelNewline();
    }

    final extentNode = editor.document.getNodeById(composer.selectionComponent.selection!.extent.nodeId)!;
    if (extentNode is! TextNode) {
      editorOpsLog.fine(
          "Couldn't insert character because Super Editor doesn't know how to handle a node of type: $extentNode");
      return false;
    }

    // Delegate the action to the standard insert-character behavior.
    final inserted = _insertCharacterInTextComposable(
      character,
      ignoreComposerAttributions: ignoreComposerAttributions,
    );
    editorOpsLog.fine("Did insert '$character'? $inserted");
    return inserted;
  }

  // TODO: refactor to make prefix matching extensible (#68)
  bool convertParagraphByPatternMatching(String nodeId) {
    final node = editor.document.getNodeById(nodeId);
    if (node == null) {
      return false;
    }
    if (node is! ParagraphNode) {
      return false;
    }

    editorOpsLog.fine("Running pattern matching on a ParagraphNode, to convert it to another node type.");
    final text = node.text;
    final textSelection = composer.selectionComponent.selection!.extent.nodePosition as TextNodePosition;
    final textBeforeCaret = text.text.substring(0, textSelection.offset);

    final unorderedListItemMatch = RegExp(r'^\s*[\*-]\s+$');
    final hasUnorderedListItemMatch = unorderedListItemMatch.hasMatch(textBeforeCaret);

    // We want to match "1. ", " 1. ", "1) ", " 1) ".
    final orderedListItemMatch = RegExp(r'^\s*1[.)]\s+$');
    final hasOrderedListItemMatch = orderedListItemMatch.hasMatch(textBeforeCaret);

    editorOpsLog.fine('_convertParagraphIfDesired', ' - text before caret: "$textBeforeCaret"');
    if (hasUnorderedListItemMatch || hasOrderedListItemMatch) {
      editorOpsLog.fine('_convertParagraphIfDesired', ' - found unordered list item prefix');
      int startOfNewText = textBeforeCaret.length;
      while (startOfNewText < node.text.text.length && node.text.text[startOfNewText] == ' ') {
        startOfNewText += 1;
      }
      final adjustedText = node.text.copyText(startOfNewText);
      final newNode = hasUnorderedListItemMatch
          ? ListItemNode.unordered(id: node.id, text: adjustedText)
          : ListItemNode.ordered(id: node.id, text: adjustedText);

      editor.execute(
        ReplaceNodeRequest(existingNodeId: node.id, newNode: newNode),
      );

      // We removed some text at the beginning of the list item.
      // Move the selection back by that same amount.
      final textPosition = composer.selectionComponent.selection!.extent.nodePosition as TextNodePosition;
      composer.selectionComponent.updateSelection(
          DocumentSelection.collapsed(
            position: DocumentPosition(
              nodeId: node.id,
              nodePosition: TextNodePosition(offset: textPosition.offset - startOfNewText),
            ),
          ),
          notifyListeners: true);

      return true;
    }

    final hrMatch = RegExp(r'^---*\s$');
    final hasHrMatch = hrMatch.hasMatch(textBeforeCaret);
    if (hasHrMatch) {
      editorOpsLog.fine('Paragraph has an HR match');
      // Insert an HR before this paragraph and then clear the
      // paragraph's content.
      final paragraphNodeIndex = editor.document.getNodeIndexById(node.id);

      editor.execute(
        InsertNodeAtIndexRequest(
          nodeIndex: paragraphNodeIndex,
          newNode: HorizontalRuleNode(
            id: DocumentEditor.createNodeId(),
          ),
        ),
      );

      node.text = node.text.removeRegion(startOffset: 0, endOffset: hrMatch.firstMatch(textBeforeCaret)!.end);

      composer.selectionComponent.updateSelection(
          DocumentSelection.collapsed(
            position: DocumentPosition(
              nodeId: node.id,
              nodePosition: const TextNodePosition(offset: 0),
            ),
          ),
          notifyListeners: true);

      return true;
    }

    final blockquoteMatch = RegExp(r'^>\s$');
    final hasBlockquoteMatch = blockquoteMatch.hasMatch(textBeforeCaret);
    if (hasBlockquoteMatch) {
      int startOfNewText = textBeforeCaret.length;
      while (startOfNewText < node.text.text.length && node.text.text[startOfNewText] == ' ') {
        startOfNewText += 1;
      }
      final adjustedText = node.text.copyText(startOfNewText);
      final newNode = ParagraphNode(
        id: node.id,
        text: adjustedText,
        metadata: {'blockType': blockquoteAttribution},
      );

      editor.execute(
        ReplaceNodeRequest(existingNodeId: node.id, newNode: newNode),
      );

      // We removed some text at the beginning of the list item.
      // Move the selection back by that same amount.
      final textPosition = composer.selectionComponent.selection!.extent.nodePosition as TextNodePosition;
      composer.selectionComponent.updateSelection(
          DocumentSelection.collapsed(
            position: DocumentPosition(
              nodeId: node.id,
              nodePosition: TextNodePosition(offset: textPosition.offset - startOfNewText),
            ),
          ),
          notifyListeners: true);

      return true;
    }

    // URL match, e.g., images, social, etc.
    editorOpsLog.fine('Looking for URL match...');
    final extractedLinks = linkify(node.text.text,
        options: const LinkifyOptions(
          humanize: false,
        ));
    final int linkCount = extractedLinks.fold(0, (value, element) => element is UrlElement ? value + 1 : value);
    editorOpsLog.fine("Found $linkCount link(s)");
    final String nonEmptyText =
        extractedLinks.fold('', (value, element) => element is TextElement ? value + element.text.trim() : value);
    if (linkCount == 1 && nonEmptyText.isEmpty) {
      // This node's text is just a URL, try to interpret it
      // as a known type.
      editorOpsLog.fine("The whole node is one big URL. Trying to convert the node type based on pattern matching...");
      final link = extractedLinks.firstWhereOrNull((element) => element is UrlElement)!.text;
      _processUrlNode(
        document: editor.document,
        editor: editor,
        nodeId: node.id,
        originalText: node.text.text,
        url: link,
      );
      return true;
    }

    // No pattern match was found
    editorOpsLog.fine("ParagraphNode didn't match any conversion pattern.");
    return false;
  }

  Future<void> _processUrlNode({
    required Document document,
    required DocumentEditor editor,
    required String nodeId,
    required String originalText,
    required String url,
  }) async {
    late http.Response response;

    // This function throws [SocketException] when the [url] is not valid.
    // For instance, when typing for https://f|, it throws
    // Unhandled Exception: SocketException: Failed host lookup: 'f'
    //
    // It doesn't affect any functionality, but it throws exception and preventing
    // any related test to pass
    try {
      response = await http.get(Uri.parse(url));
    } on SocketException catch (e) {
      editorOpsLog.fine('Failed to load URL: ${e.message}');
      return;
    }

    if (response.statusCode < 200 || response.statusCode >= 300) {
      editorOpsLog.fine('Failed to load URL: ${response.statusCode} - ${response.reasonPhrase}');
      return;
    }

    final contentType = response.headers['content-type'];
    if (contentType == null) {
      editorOpsLog.fine('Failed to determine URL content type.');
      return;
    }
    if (!contentType.startsWith('image/')) {
      editorOpsLog.fine('URL is not an image. Ignoring');
      return;
    }

    // The URL is an image. Convert the node.
    editorOpsLog.fine('The URL is an image. Converting the ParagraphNode to an ImageNode.');
    final node = document.getNodeById(nodeId);
    if (node is! ParagraphNode) {
      editorOpsLog.fine('The node has become something other than a ParagraphNode ($node). Can\'t convert ndoe.');
      return;
    }
    final currentText = node.text.text;
    if (currentText.trim() != originalText.trim()) {
      editorOpsLog.fine('The node content changed in a non-trivial way. Aborting node conversion.');
      return;
    }

    final imageNode = ImageNode(
      id: node.id,
      imageUrl: url,
    );

    editor.execute(
      ReplaceNodeRequest(existingNodeId: node.id, newNode: imageNode),
    );

    composer.selectionComponent.updateSelection(
        DocumentSelection.collapsed(
          position: DocumentPosition(
            nodeId: node.id,
            nodePosition: imageNode.endPosition,
          ),
        ),
        notifyListeners: true);
  }

  bool _insertCharacterInTextComposable(
    String character, {
    bool ignoreComposerAttributions = false,
  }) {
    if (composer.selectionComponent.selection == null) {
      return false;
    }
    if (!composer.selectionComponent.selection!.isCollapsed) {
      return false;
    }
    if (!_isTextEntryNode(document: editor.document, selection: composer.selectionComponent.selection!)) {
      return false;
    }

    final textNode = editor.document.getNode(composer.selectionComponent.selection!.extent) as TextNode;
    final initialTextOffset = (composer.selectionComponent.selection!.extent.nodePosition as TextNodePosition).offset;

    editor.execute(
      InsertTextRequest(
        documentPosition: composer.selectionComponent.selection!.extent,
        textToInsert: character,
        attributions: ignoreComposerAttributions ? {} : composer.preferences.currentAttributions,
      ),
    );

    // final newSelection = DocumentSelection.collapsed(
    //   position: DocumentPosition(
    //     nodeId: textNode.id,
    //     nodePosition: TextNodePosition(
    //       offset: initialTextOffset + character.length,
    //     ),
    //   ),
    // );
    // print("Setting new selection to: ${newSelection.extent.nodePosition}");
    //
    // composer.selectionComponent.updateSelection(
    //   DocumentSelection.collapsed(
    //     position: DocumentPosition(
    //       nodeId: textNode.id,
    //       nodePosition: TextNodePosition(
    //         offset: initialTextOffset + character.length,
    //       ),
    //     ),
    //   ),
    //   notifyListeners: false,
    // );
    // print(
    //     "Selection immediately after running insertion command: ${composer.selectionComponent.selection!.extent.nodePosition}");

    return true;
  }

  /// Inserts a new [ParagraphNode], or splits an existing node into two.
  ///
  /// If the [DocumentComposer] selection is collapsed, and the extent is
  /// at the end of a node, such as the end of a paragraph, then a new
  /// [ParagraphNode] is added after the current node and the selection
  /// extent is moved to the new [ParagraphNode].
  ///
  /// If the [DocumentComposer] selection is collapsed, and the extent is
  /// in the middle of a node, such as in the middle of a paragraph, list
  /// item, or blockquote, then the current node is split into two nodes
  /// of the same type at that position.
  ///
  /// If the current selection is not collapsed then the current selection
  /// is first deleted, then the aforementioned operation takes place.
  ///
  /// Returns [true] if a new node was inserted or a node was split into two.
  /// Returns [false] if there was no selection.
  bool insertBlockLevelNewline() {
    editorOpsLog.fine("Inserting block-level newline");
    if (composer.selectionComponent.selection == null) {
      editorOpsLog.finer("Selection is null. Can't insert newline.");
      return false;
    }

    // Ensure that the entire selection sits within the same node.
    final baseNode = editor.document.getNodeById(composer.selectionComponent.selection!.base.nodeId)!;
    final extentNode = editor.document.getNodeById(composer.selectionComponent.selection!.extent.nodeId)!;
    if (baseNode.id != extentNode.id) {
      editorOpsLog.finer("The selection spans multiple nodes. Can't insert block-level newline.");
      return false;
    }

    if (!composer.selectionComponent.selection!.isCollapsed) {
      // The selection is not collapsed. Delete the selected content first,
      // then continue the process.
      editorOpsLog.finer("Deleting selection before inserting block-level newline");
      _deleteExpandedSelection();
    }

    final newNodeId = DocumentEditor.createNodeId();

    if (extentNode is ListItemNode) {
      if (extentNode.text.text.isEmpty) {
        // The list item is empty. Convert it to a paragraph.
        editorOpsLog.finer(
            "The current node is an empty list item. Converting it to a paragraph instead of inserting block-level newline.");
        return convertToParagraph();
      }

      // Split the list item into two.
      editorOpsLog.finer("Splitting list item in two.");
      editor.execute(
        SplitListItemRequest(
          nodeId: extentNode.id,
          splitPosition: composer.selectionComponent.selection!.extent.nodePosition as TextNodePosition,
          newNodeId: newNodeId,
        ),
      );
    } else if (extentNode is ParagraphNode) {
      // Split the paragraph into two. This includes headers, blockquotes, and
      // any other block-level paragraph.
      final currentExtentPosition = composer.selectionComponent.selection!.extent.nodePosition as TextNodePosition;
      final endOfParagraph = extentNode.endPosition;

      editorOpsLog.finer("Splitting paragraph in two.");
      editor.execute(
        SplitParagraphRequest(
          nodeId: extentNode.id,
          splitPosition: currentExtentPosition,
          newNodeId: newNodeId,
          replicateExistingMetadata: currentExtentPosition.offset != endOfParagraph.offset,
        ),
      );
    } else if (composer.selectionComponent.selection!.extent.nodePosition is UpstreamDownstreamNodePosition) {
      final extentPosition =
          composer.selectionComponent.selection!.extent.nodePosition as UpstreamDownstreamNodePosition;
      if (extentPosition.affinity == TextAffinity.downstream) {
        // The caret sits on the downstream edge of block-level content. Insert
        // a new paragraph after this node.
        editorOpsLog.finer("Inserting paragraph after block-level node.");
        editor.execute(
          InsertNodeAfterNodeRequest(
            existingNodeId: extentNode.id,
            newNode: ParagraphNode(
              id: newNodeId,
              text: AttributedText(text: ''),
            ),
          ),
        );
      } else {
        // The caret sits on the upstream edge of block-level content. Insert
        // a new paragraph before this node.
        editorOpsLog.finer("Inserting paragraph before block-level node.");
        editor.execute(
          InsertNodeBeforeNodeRequest(
            existingNodeId: extentNode.id,
            newNode: ParagraphNode(
              id: newNodeId,
              text: AttributedText(text: ''),
            ),
          ),
        );
      }
    } else {
      // We don't know how to handle this type of node position. Do nothing.
      editorOpsLog.fine("Can't insert new block-level inline because we don't recognize the selected content type.");
      return false;
    }

    // Place the caret at the beginning of the new node.
    composer.selectionComponent.updateSelection(
        DocumentSelection.collapsed(
          position: DocumentPosition(
            nodeId: newNodeId,
            nodePosition: const TextNodePosition(offset: 0),
          ),
        ),
        notifyListeners: true);

    return true;
  }

  /// Inserts an image at the current selection extent.
  ///
  /// If the selection extent sits in an empty paragraph, that paragraph
  /// is converted into the desired image and a new empty paragraph is inserted
  /// after the image.
  ///
  /// If the selection extent sits at the end of a paragraph, the image is
  /// inserted as a new node after that paragraph, and then a new empty paragraph
  /// is inserted after the image.
  ///
  /// If the selection extent sits in the middle of a paragraph then the
  /// paragraph is split into two at that position, an image is inserted between
  /// the two paragraphs, the selection extent is placed at the beginning of the
  /// second paragraph.
  ///
  /// If the selection extent sits in any other kind of node, nothing happens.
  ///
  /// Returns [true] if an image was inserted, [false] if it wasn't.
  bool insertImage(String url) {
    if (composer.selectionComponent.selection == null) {
      return false;
    }
    if (composer.selectionComponent.selection!.base.nodeId != composer.selectionComponent.selection!.extent.nodeId) {
      return false;
    }

    final nodeId = composer.selectionComponent.selection!.base.nodeId;
    return _insertBlockLevelContent(ImageNode(id: nodeId, imageUrl: url));
  }

  /// Inserts horizontal rule at the current selection extent.
  ///
  /// If the selection extent sits in an empty paragraph, that paragraph
  /// is converted into the desired horizontal rule and a new empty paragraph
  /// is inserted after the horizontal rule.
  ///
  /// If the selection extent sits at the end of a paragraph, the horizontal
  /// rule is inserted as a new node after that paragraph, and then a new
  /// empty paragraph is inserted after the horizontal rule.
  ///
  /// If the selection extent sits in the middle of a paragraph then the
  /// paragraph is split into two at that position, a horizontal rule is
  /// inserted between the two paragraphs, the selection extent is placed
  /// at the beginning of the second paragraph.
  ///
  /// If the selection extent sits in any other kind of node, nothing happens.
  ///
  /// Returns [true] if a horizontal rule was inserted, [false] if it wasn't.
  bool insertHorizontalRule() {
    if (composer.selectionComponent.selection == null) {
      return false;
    }
    if (composer.selectionComponent.selection!.base.nodeId != composer.selectionComponent.selection!.extent.nodeId) {
      return false;
    }

    final nodeId = composer.selectionComponent.selection!.base.nodeId;
    return _insertBlockLevelContent(HorizontalRuleNode(id: nodeId));
  }

  /// Inserts the given [blockNode] after the caret.
  ///
  /// If the selection extent sits in an empty paragraph, that paragraph
  /// is converted into the given [blockNode] and a new empty paragraph
  /// is inserted after the [blockNode].
  ///
  /// If the selection extent sits at the end of a paragraph, the [blockNode]
  /// is inserted as a new node after that paragraph, and then a new
  /// empty paragraph is inserted after the [blockNode].
  ///
  /// If the selection extent sits in the middle of a paragraph then the
  /// paragraph is split into two at that position, the [blockNode] is
  /// inserted between the two paragraphs, the selection extent is placed
  /// at the beginning of the second paragraph.
  ///
  /// If the selection extent sits in any other kind of node, nothing happens.
  ///
  /// Returns [true] if the [blockNode] was inserted, [false] if it wasn't.
  bool _insertBlockLevelContent(DocumentNode blockNode) {
    if (composer.selectionComponent.selection == null) {
      return false;
    }
    if (composer.selectionComponent.selection!.base.nodeId != composer.selectionComponent.selection!.extent.nodeId) {
      return false;
    }

    final nodeId = composer.selectionComponent.selection!.base.nodeId;
    final node = editor.document.getNodeById(nodeId);
    if (node is! ParagraphNode) {
      return false;
    }

    editor.execute(
      InsertNodeAtCaretRequest(node: blockNode),
    );

    return true;
  }

  /// Indents the list item at the current selection extent, if the entire
  /// selection sits within a [ListItemNode].
  ///
  /// Returns [true] if a list item was indented. Returns [false] if
  /// the selection extent did not sit in a list item, or if the selection
  /// included more than just a list item.
  bool indentListItem() {
    if (composer.selectionComponent.selection == null) {
      return false;
    }

    final baseNode = editor.document.getNodeById(composer.selectionComponent.selection!.base.nodeId);
    final extentNode = editor.document.getNodeById(composer.selectionComponent.selection!.extent.nodeId);
    if (baseNode is! ListItemNode || extentNode is! ListItemNode) {
      return false;
    }

    editor.execute(
      IndentListItemRequest(nodeId: extentNode.id),
    );

    return true;
  }

  /// Indents the list item at the current selection extent, if the entire
  /// selection sits within a [ListItemNode].
  ///
  /// If the list item is not indented, the list item is converted to
  /// a [ParagraphNode].
  ///
  /// Returns [true] if a list item was un-indented. Returns [false] if
  /// the selection extent did not sit in a list item, or if the selection
  /// included more than just a list item.
  bool unindentListItem() {
    if (composer.selectionComponent.selection == null) {
      return false;
    }

    final baseNode = editor.document.getNodeById(composer.selectionComponent.selection!.base.nodeId);
    final extentNode = editor.document.getNodeById(composer.selectionComponent.selection!.extent.nodeId);
    if (baseNode!.id != extentNode!.id) {
      return false;
    }

    if (baseNode is! ListItemNode) {
      return false;
    }

    editor.execute(
      UnIndentListItemRequest(nodeId: extentNode.id),
    );

    return true;
  }

  /// Converts the [TextNode] with the current [DocumentComposer] selection
  /// extent to a [ListItemNode] of the given [type], or does nothing if the
  /// current node is not a [TextNode], or if the current selection spans
  /// more than one node.
  ///
  /// Returns [true] if the selected node was converted to a [ListItemNode],
  /// or [false] if it wasn't.
  bool convertToListItem(ListItemType type, AttributedText text) {
    if (composer.selectionComponent.selection == null) {
      return false;
    }
    if (composer.selectionComponent.selection!.base.nodeId != composer.selectionComponent.selection!.extent.nodeId) {
      return false;
    }

    final nodeId = composer.selectionComponent.selection!.base.nodeId;
    final node = editor.document.getNodeById(nodeId);
    if (node is! TextNode) {
      return false;
    }

    final newNode = ListItemNode(id: nodeId, itemType: type, text: text);

    editor.execute(
      ReplaceNodeRequest(existingNodeId: node.id, newNode: newNode),
    );

    return true;
  }

  /// Converts the [TextNode] with the current [DocumentComposer] selection
  /// extent to a [Paragraph] with a blockquote block type, or does nothing
  /// if the current node is not a [TextNode], or if the current selection
  /// spans more than one node.
  ///
  /// Returns [true] if the selected node was converted to a blockquote,
  /// or [false] if it wasn't.
  bool convertToBlockquote(AttributedText text) {
    if (composer.selectionComponent.selection == null) {
      return false;
    }
    if (composer.selectionComponent.selection!.base.nodeId != composer.selectionComponent.selection!.extent.nodeId) {
      return false;
    }

    final nodeId = composer.selectionComponent.selection!.base.nodeId;
    final node = editor.document.getNodeById(nodeId);
    if (node is! TextNode) {
      return false;
    }

    final newNode = ParagraphNode(id: nodeId, metadata: {'blockType': blockquoteAttribution}, text: text);

    editor.execute(
      ReplaceNodeRequest(existingNodeId: node.id, newNode: newNode),
    );

    return true;
  }

  /// Converts the [TextNode] with the current [DocumentComposer] selection
  /// extent to a [Paragraph], or does nothing if the current node is not
  /// a [TextNode], or if the current selection spans more than one node.
  ///
  /// Returns [true] if the selected node was converted to a [ParagraphNode],
  /// or [false] if it wasn't.
  bool convertToParagraph({
    Map<String, Attribution>? newMetadata,
  }) {
    if (composer.selectionComponent.selection == null) {
      return false;
    }

    final baseNode = editor.document.getNodeById(composer.selectionComponent.selection!.base.nodeId)!;
    final extentNode = editor.document.getNodeById(composer.selectionComponent.selection!.extent.nodeId)!;
    if (baseNode.id != extentNode.id) {
      return false;
    }
    if (extentNode is! TextNode) {
      return false;
    }
    if (extentNode is ParagraphNode && extentNode.hasMetadataValue('blockType')) {
      // This content is already a regular paragraph.
      return false;
    }

    editor.execute(
      ConvertTextNodeToParagraphRequest(nodeId: extentNode.id, newMetadata: newMetadata),
    );

    return true;
  }

  bool _isTextEntryNode({
    required Document document,
    required DocumentSelection selection,
  }) {
    final extentPosition = selection.extent;
    final extentNode = document.getNodeById(extentPosition.nodeId);
    return extentNode is TextNode;
  }

  /// Serializes the current selection to plain text, and adds it to the
  /// clipboard.
  void copy() {
    final textToCopy = _textInSelection(
      document: editor.document,
      documentSelection: composer.selectionComponent.selection!,
    );
    // TODO: figure out a general approach for asynchronous behaviors that
    //       need to be carried out in response to user input.
    _saveToClipboard(textToCopy);
  }

  /// Serializes the current selection to plain text, adds it to the
  /// clipboard, and then deletes the selected content.
  void cut() {
    final textToCut = _textInSelection(
      document: editor.document,
      documentSelection: composer.selectionComponent.selection!,
    );
    // TODO: figure out a general approach for asynchronous behaviors that
    //       need to be carried out in response to user input.
    _saveToClipboard(textToCut);

    deleteSelection();
  }

  Future<void> _saveToClipboard(String text) {
    return Clipboard.setData(ClipboardData(text: text));
  }

  String _textInSelection({
    required Document document,
    required DocumentSelection documentSelection,
  }) {
    final selectedNodes = document.getNodesInside(
      documentSelection.base,
      documentSelection.extent,
    );

    final buffer = StringBuffer();
    for (int i = 0; i < selectedNodes.length; ++i) {
      final selectedNode = selectedNodes[i];
      dynamic nodeSelection;

      if (i == 0) {
        // This is the first node and it may be partially selected.
        final baseSelectionPosition = selectedNode.id == documentSelection.base.nodeId
            ? documentSelection.base.nodePosition
            : documentSelection.extent.nodePosition;

        final extentSelectionPosition =
            selectedNodes.length > 1 ? selectedNode.endPosition : documentSelection.extent.nodePosition;

        nodeSelection = selectedNode.computeSelection(
          base: baseSelectionPosition,
          extent: extentSelectionPosition,
        );
      } else if (i == selectedNodes.length - 1) {
        // This is the last node and it may be partially selected.
        final nodePosition = selectedNode.id == documentSelection.base.nodeId
            ? documentSelection.base.nodePosition
            : documentSelection.extent.nodePosition;

        nodeSelection = selectedNode.computeSelection(
          base: selectedNode.beginningPosition,
          extent: nodePosition,
        );
      } else {
        // This node is fully selected. Copy the whole thing.
        nodeSelection = selectedNode.computeSelection(
          base: selectedNode.beginningPosition,
          extent: selectedNode.endPosition,
        );
      }

      final nodeContent = selectedNode.copyContent(nodeSelection);
      if (nodeContent != null) {
        buffer.write(nodeContent);
        if (i < selectedNodes.length - 1) {
          buffer.writeln();
        }
      }
    }
    return buffer.toString();
  }

  /// Deletes all selected content, and then pastes the current clipboard
  /// content at the given location.
  ///
  /// The clipboard operation is asynchronous. As a result, if the user quickly
  /// moves the caret, it's possible that the clipboard content will be pasted
  /// at the wrong spot.
  void paste() {
    DocumentPosition pastePosition = composer.selectionComponent.selection!.extent;

    // Delete all currently selected content.
    if (!composer.selectionComponent.selection!.isCollapsed) {
      pastePosition = CommonEditorOperations.getDocumentPositionAfterExpandedDeletion(
        document: editor.document,
        selection: composer.selectionComponent.selection!,
      );

      // Delete the selected content.
      editor.execute(
        DeleteSelectionRequest(documentSelection: composer.selectionComponent.selection!),
      );

      composer.selectionComponent
          .updateSelection(DocumentSelection.collapsed(position: pastePosition), notifyListeners: true);
    }

    // TODO: figure out a general approach for asynchronous behaviors that
    //       need to be carried out in response to user input.
    _paste(
      document: editor.document,
      editor: editor,
      composer: composer,
      pastePosition: pastePosition,
    );
  }

  Future<void> _paste({
    required Document document,
    required DocumentEditor editor,
    required DocumentComposer composer,
    required DocumentPosition pastePosition,
  }) async {
    final content = (await Clipboard.getData('text/plain'))?.text ?? '';

    editor.execute(
      PasteEditorRequest(
        content: content,
        pastePosition: pastePosition,
        composer: composer,
      ),
    );
  }
}

class PasteEditorRequest implements EditorRequest {
  PasteEditorRequest({
    required this.content,
    required this.pastePosition,
    required this.composer,
  });

  final String content;
  final DocumentPosition pastePosition;
  final DocumentComposer composer;
}

class PasteEditorCommand implements EditorCommand {
  PasteEditorCommand({
    required String content,
    required DocumentPosition pastePosition,
    required DocumentComposer composer,
  })  : _content = content,
        _pastePosition = pastePosition,
        _composer = composer;

  final String _content;
  final DocumentPosition _pastePosition;
  final DocumentComposer _composer;

  @override
  List<DocumentChangeEvent> execute(EditorContext context) {
    final document = context.find<MutableDocument>("document");
    final currentNodeWithSelection = document.getNodeById(_pastePosition.nodeId);
    if (currentNodeWithSelection is! ParagraphNode) {
      throw Exception('Can\'t handle pasting text within node of type: $currentNodeWithSelection');
    }

    editorOpsLog.info("Pasting clipboard content in document.");

    final changes = <DocumentChangeEvent>[];

    // Split the pasted content at newlines, and apply attributions based
    // on inspection of the pasted content, e.g., link attributions.
    final attributedLines = _inferAttributionsForLinesOfPastedText(_content);

    final textNode = document.getNode(_pastePosition) as TextNode;
    final pasteTextOffset = (_pastePosition.nodePosition as TextPosition).offset;

    if (attributedLines.length > 1 && pasteTextOffset < textNode.endPosition.offset) {
      // There is more than 1 node of content being pasted. Therefore,
      // new nodes will need to be added, which means that the currently
      // selected text node will be split at the current text offset.
      // Configure a new node to be added at the end of the pasted content
      // which contains the trailing text from the currently selected
      // node.
      changes.addAll(
        SplitParagraphCommand(
          nodeId: currentNodeWithSelection.id,
          splitPosition: TextPosition(offset: pasteTextOffset),
          newNodeId: DocumentEditor.createNodeId(),
          replicateExistingMetadata: true,
        ).execute(context),
      );
    }

    // Paste the first piece of attributed content into the selected TextNode.
    changes.addAll(
      InsertAttributedTextCommand(
        documentPosition: _pastePosition,
        textToInsert: attributedLines.first,
      ).execute(context),
    );

    // The first line of pasted text was added to the selected paragraph.
    // Now, create new nodes for each additional line of pasted text and
    // insert those nodes.
    final pastedContentNodes = _convertLinesToParagraphs(attributedLines.sublist(1));
    DocumentNode previousNode = currentNodeWithSelection;
    for (final pastedNode in pastedContentNodes) {
      document.insertNodeAfter(
        existingNode: previousNode,
        newNode: pastedNode,
      );
      previousNode = pastedNode;

      changes.add(NodeInsertedEvent(pastedNode.id));
    }

    // Place the caret at the end of the pasted content.
    _composer.selectionComponent.updateSelection(
        DocumentSelection.collapsed(
          position: pastedContentNodes.isNotEmpty
              ? DocumentPosition(
                  nodeId: previousNode.id,
                  nodePosition: previousNode.endPosition,
                )
              : DocumentPosition(
                  nodeId: currentNodeWithSelection.id,
                  nodePosition: TextNodePosition(
                    offset: pasteTextOffset + attributedLines.first.text.length,
                  ),
                ),
        ),
        notifyListeners: true);
    editorOpsLog.fine('New selection after paste operation: ${_composer.selectionComponent.selection}');
    changes.add(const SelectionChangeEvent());

    editorOpsLog.fine('Done with paste command.');
    return changes;
  }

  /// Breaks the given [content] at each newline, then applies any inferred
  /// attributions based on content analysis, e.g., surrounds URLs with
  /// [LinkAttribution]s.
  List<AttributedText> _inferAttributionsForLinesOfPastedText(String content) {
    // Split the pasted content by newlines, because each new line of content
    // needs to placed in its own ParagraphNode.
    final lines = content.split('\n\n');
    editorOpsLog.fine("Breaking pasted content into lines and adding attributions:");
    editorOpsLog.fine("Lines of content:");
    for (final line in lines) {
      editorOpsLog.fine(' - "$line"');
    }

    final attributedLines = <AttributedText>[];
    for (final line in lines) {
      attributedLines.add(
        AttributedText(
          text: line,
          spans: _findUrlSpansInText(pastedText: lines.first),
        ),
      );
    }
    return attributedLines;
  }

  /// Finds all URLs in the [pastedText] and returns an [AttributedSpans], which
  /// contains [LinkAttribution]s that span each URL.
  AttributedSpans _findUrlSpansInText({required String pastedText}) {
    final AttributedSpans linkAttributionSpans = AttributedSpans();

    final wordBoundaries = pastedText.calculateAllWordBoundaries();

    for (final wordBoundary in wordBoundaries) {
      final word = wordBoundary.textInside(pastedText);
      final link = Uri.tryParse(word);

      if (link != null && link.hasScheme && link.hasAuthority) {
        // Valid url. Apply [LinkAttribution] to the url
        final linkAttribution = LinkAttribution(url: link);

        final startOffset = wordBoundary.start;
        // -1 because TextPosition's offset indexes the character after the
        // selection, not the final character in the selection.
        final endOffset = wordBoundary.end - 1;

        // Add link attribution.
        linkAttributionSpans.addAttribution(
          newAttribution: linkAttribution,
          start: startOffset,
          end: endOffset,
        );
      }
    }

    return linkAttributionSpans;
  }

  Iterable<ParagraphNode> _convertLinesToParagraphs(Iterable<AttributedText> attributedLines) {
    return attributedLines.map(
      // TODO: create nodes based on content inspection (e.g., image, list item).
      (pastedLine) => ParagraphNode(
        id: DocumentEditor.createNodeId(),
        text: pastedLine,
      ),
    );
  }
}<|MERGE_RESOLUTION|>--- conflicted
+++ resolved
@@ -68,8 +68,7 @@
       return false;
     }
 
-    composer.selectionComponent
-        .updateSelection(DocumentSelection.collapsed(position: documentPosition), notifyListeners: true);
+    composer.selectionComponent.updateSelection(DocumentSelection.collapsed(position: documentPosition), notifyListeners: true);
     return true;
   }
 
@@ -96,8 +95,7 @@
     }
 
     if (position != null) {
-      composer.selectionComponent
-          .updateSelection(DocumentSelection.collapsed(position: position), notifyListeners: true);
+      composer.selectionComponent.updateSelection(DocumentSelection.collapsed(position: position), notifyListeners: true);
       return true;
     } else {
       return false;
@@ -223,8 +221,7 @@
       return false;
     }
 
-    composer.selectionComponent
-        .updateSelection(composer.selectionComponent.selection!.collapse(), notifyListeners: true);
+    composer.selectionComponent.updateSelection(composer.selectionComponent.selection!.collapse(), notifyListeners: true);
 
     return true;
   }
@@ -258,9 +255,8 @@
     }
 
     if (!composer.selectionComponent.selection!.isCollapsed && !expand) {
-      composer.selectionComponent.updateSelection(
-          composer.selectionComponent.selection!.collapseUpstream(editor.document),
-          notifyListeners: true);
+      composer.selectionComponent
+          .updateSelection(composer.selectionComponent.selection!.collapseUpstream(editor.document), notifyListeners: true);
       return true;
     }
 
@@ -276,8 +272,7 @@
     }
 
     String newExtentNodeId = nodeId;
-    NodePosition? newExtentNodePosition =
-        extentComponent.movePositionLeft(currentExtent.nodePosition, movementModifier);
+    NodePosition? newExtentNodePosition = extentComponent.movePositionLeft(currentExtent.nodePosition, movementModifier);
 
     if (newExtentNodePosition == null) {
       // Move to next node
@@ -345,9 +340,8 @@
     }
 
     if (!composer.selectionComponent.selection!.isCollapsed && !expand) {
-      composer.selectionComponent.updateSelection(
-          composer.selectionComponent.selection!.collapseDownstream(editor.document),
-          notifyListeners: true);
+      composer.selectionComponent
+          .updateSelection(composer.selectionComponent.selection!.collapseDownstream(editor.document), notifyListeners: true);
       return true;
     }
 
@@ -363,8 +357,7 @@
     }
 
     String newExtentNodeId = nodeId;
-    NodePosition? newExtentNodePosition =
-        extentComponent.movePositionRight(currentExtent.nodePosition, movementModifier);
+    NodePosition? newExtentNodePosition = extentComponent.movePositionRight(currentExtent.nodePosition, movementModifier);
 
     if (newExtentNodePosition == null) {
       // Move to next node
@@ -379,8 +372,7 @@
       newExtentNodeId = nextNode.id;
       final nextComponent = documentLayoutResolver().getComponentByNodeId(nextNode.id);
       if (nextComponent == null) {
-        throw Exception(
-            'Could not find next component to move the selection horizontally. Next node ID: ${nextNode.id}');
+        throw Exception('Could not find next component to move the selection horizontally. Next node ID: ${nextNode.id}');
       }
       newExtentNodePosition = nextComponent.getBeginningPosition();
     }
@@ -604,12 +596,10 @@
   }) {
     if (expandSelection) {
       // Selection should be expanded.
-      composer.selectionComponent
-          .updateSelection(composer.selectionComponent.selection!.expandTo(position), notifyListeners: true);
+      composer.selectionComponent.updateSelection(composer.selectionComponent.selection!.expandTo(position), notifyListeners: true);
     } else {
       // Selection should be replaced by new collapsed position.
-      composer.selectionComponent
-          .updateSelection(DocumentSelection.collapsed(position: position), notifyListeners: true);
+      composer.selectionComponent.updateSelection(DocumentSelection.collapsed(position: position), notifyListeners: true);
     }
   }
 
@@ -699,8 +689,7 @@
 
     if (composer.selectionComponent.selection!.extent.nodePosition is TextNodePosition) {
       final textPosition = composer.selectionComponent.selection!.extent.nodePosition as TextNodePosition;
-      final text =
-          (editor.document.getNodeById(composer.selectionComponent.selection!.extent.nodeId) as TextNode).text.text;
+      final text = (editor.document.getNodeById(composer.selectionComponent.selection!.extent.nodeId) as TextNode).text.text;
       if (textPosition.offset == text.length) {
         final node = editor.document.getNodeById(composer.selectionComponent.selection!.extent.nodeId)!;
         final nodeAfter = editor.document.getNodeAfter(node);
@@ -865,8 +854,7 @@
     final node = editor.document.getNodeById(composer.selectionComponent.selection!.extent.nodeId)!;
 
     // If the caret is at the beginning of a list item, unindent the list item.
-    if (node is ListItemNode &&
-        (composer.selectionComponent.selection!.extent.nodePosition as TextNodePosition).offset == 0) {
+    if (node is ListItemNode && (composer.selectionComponent.selection!.extent.nodePosition as TextNodePosition).offset == 0) {
       return unindentListItem();
     }
 
@@ -1053,8 +1041,7 @@
       ),
     );
 
-    composer.selectionComponent
-        .updateSelection(DocumentSelection.collapsed(position: newSelectionPosition), notifyListeners: true);
+    composer.selectionComponent.updateSelection(DocumentSelection.collapsed(position: newSelectionPosition), notifyListeners: true);
 
     return true;
   }
@@ -1100,8 +1087,7 @@
       DeleteSelectionRequest(documentSelection: composer.selectionComponent.selection!),
     );
 
-    composer.selectionComponent
-        .updateSelection(DocumentSelection.collapsed(position: newSelectionPosition), notifyListeners: true);
+    composer.selectionComponent.updateSelection(DocumentSelection.collapsed(position: newSelectionPosition), notifyListeners: true);
   }
 
   /// Returns the [DocumentPosition] where the caret should sit after deleting
@@ -1142,8 +1128,7 @@
 
     final bottomNodeIndex = max(baseNodeIndex, extentNodeIndex);
     final bottomNode = document.getNodeAt(bottomNodeIndex)!;
-    final bottomNodePosition =
-        baseNodeIndex < extentNodeIndex ? extentPosition.nodePosition : basePosition.nodePosition;
+    final bottomNodePosition = baseNodeIndex < extentNodeIndex ? extentPosition.nodePosition : basePosition.nodePosition;
 
     DocumentPosition newSelectionPosition;
 
@@ -1210,8 +1195,7 @@
           nodePosition: TextNodePosition(offset: min(baseOffset, extentOffset)),
         );
       } else {
-        throw Exception(
-            'Unknown selection position type: $basePosition, for node: $baseNode, within document selection: $selection');
+        throw Exception('Unknown selection position type: $basePosition, for node: $baseNode, within document selection: $selection');
       }
     }
 
@@ -1366,8 +1350,7 @@
 
     final extentNode = editor.document.getNodeById(composer.selectionComponent.selection!.extent.nodeId)!;
     if (extentNode is! TextNode) {
-      editorOpsLog
-          .fine("Couldn't insert text because Super Editor doesn't know how to handle a node of type: $extentNode");
+      editorOpsLog.fine("Couldn't insert text because Super Editor doesn't know how to handle a node of type: $extentNode");
       return false;
     }
 
@@ -1375,16 +1358,9 @@
     final initialTextOffset = (composer.selectionComponent.selection!.extent.nodePosition as TextNodePosition).offset;
 
     editorOpsLog.fine("Executing text insertion command.");
-<<<<<<< HEAD
     editor.execute(
       InsertTextRequest(
         documentPosition: composer.selectionComponent.selection!.extent,
-=======
-    editorOpsLog.finer("Text before insertion: '${textNode.text.text}'");
-    editor.executeCommand(
-      InsertTextCommand(
-        documentPosition: composer.selection!.extent,
->>>>>>> 60f04514
         textToInsert: text,
         attributions: composer.preferences.currentAttributions,
       ),
@@ -1442,8 +1418,7 @@
 
     final extentNode = editor.document.getNodeById(composer.selectionComponent.selection!.extent.nodeId)!;
     if (extentNode is! TextNode) {
-      editorOpsLog.fine(
-          "Couldn't insert character because Super Editor doesn't know how to handle a node of type: $extentNode");
+      editorOpsLog.fine("Couldn't insert character because Super Editor doesn't know how to handle a node of type: $extentNode");
       return false;
     }
 
@@ -1581,8 +1556,7 @@
         ));
     final int linkCount = extractedLinks.fold(0, (value, element) => element is UrlElement ? value + 1 : value);
     editorOpsLog.fine("Found $linkCount link(s)");
-    final String nonEmptyText =
-        extractedLinks.fold('', (value, element) => element is TextElement ? value + element.text.trim() : value);
+    final String nonEmptyText = extractedLinks.fold('', (value, element) => element is TextElement ? value + element.text.trim() : value);
     if (linkCount == 1 && nonEmptyText.isEmpty) {
       // This node's text is just a URL, try to interpret it
       // as a known type.
@@ -1768,8 +1742,8 @@
     if (extentNode is ListItemNode) {
       if (extentNode.text.text.isEmpty) {
         // The list item is empty. Convert it to a paragraph.
-        editorOpsLog.finer(
-            "The current node is an empty list item. Converting it to a paragraph instead of inserting block-level newline.");
+        editorOpsLog
+            .finer("The current node is an empty list item. Converting it to a paragraph instead of inserting block-level newline.");
         return convertToParagraph();
       }
 
@@ -1798,8 +1772,7 @@
         ),
       );
     } else if (composer.selectionComponent.selection!.extent.nodePosition is UpstreamDownstreamNodePosition) {
-      final extentPosition =
-          composer.selectionComponent.selection!.extent.nodePosition as UpstreamDownstreamNodePosition;
+      final extentPosition = composer.selectionComponent.selection!.extent.nodePosition as UpstreamDownstreamNodePosition;
       if (extentPosition.affinity == TextAffinity.downstream) {
         // The caret sits on the downstream edge of block-level content. Insert
         // a new paragraph after this node.
@@ -2148,12 +2121,10 @@
 
       if (i == 0) {
         // This is the first node and it may be partially selected.
-        final baseSelectionPosition = selectedNode.id == documentSelection.base.nodeId
-            ? documentSelection.base.nodePosition
-            : documentSelection.extent.nodePosition;
-
-        final extentSelectionPosition =
-            selectedNodes.length > 1 ? selectedNode.endPosition : documentSelection.extent.nodePosition;
+        final baseSelectionPosition =
+            selectedNode.id == documentSelection.base.nodeId ? documentSelection.base.nodePosition : documentSelection.extent.nodePosition;
+
+        final extentSelectionPosition = selectedNodes.length > 1 ? selectedNode.endPosition : documentSelection.extent.nodePosition;
 
         nodeSelection = selectedNode.computeSelection(
           base: baseSelectionPosition,
@@ -2161,9 +2132,8 @@
         );
       } else if (i == selectedNodes.length - 1) {
         // This is the last node and it may be partially selected.
-        final nodePosition = selectedNode.id == documentSelection.base.nodeId
-            ? documentSelection.base.nodePosition
-            : documentSelection.extent.nodePosition;
+        final nodePosition =
+            selectedNode.id == documentSelection.base.nodeId ? documentSelection.base.nodePosition : documentSelection.extent.nodePosition;
 
         nodeSelection = selectedNode.computeSelection(
           base: selectedNode.beginningPosition,
@@ -2209,8 +2179,7 @@
         DeleteSelectionRequest(documentSelection: composer.selectionComponent.selection!),
       );
 
-      composer.selectionComponent
-          .updateSelection(DocumentSelection.collapsed(position: pastePosition), notifyListeners: true);
+      composer.selectionComponent.updateSelection(DocumentSelection.collapsed(position: pastePosition), notifyListeners: true);
     }
 
     // TODO: figure out a general approach for asynchronous behaviors that
