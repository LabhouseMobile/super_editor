--- conflicted
+++ resolved
@@ -25,8 +25,7 @@
 
         expect(composer.selectionComponent.selection!.isCollapsed, true);
         expect(composer.selectionComponent.selection!.extent.nodeId, "2");
-        expect(composer.selectionComponent.selection!.extent.nodePosition,
-            const UpstreamDownstreamNodePosition.upstream());
+        expect(composer.selectionComponent.selection!.extent.nodePosition, const UpstreamDownstreamNodePosition.upstream());
       });
 
       testWidgets("up arrow moves text caret to downstream edge of block from node below", (tester) async {
@@ -44,8 +43,7 @@
 
         expect(composer.selectionComponent.selection!.isCollapsed, true);
         expect(composer.selectionComponent.selection!.extent.nodeId, "2");
-        expect(composer.selectionComponent.selection!.extent.nodePosition,
-            const UpstreamDownstreamNodePosition.downstream());
+        expect(composer.selectionComponent.selection!.extent.nodePosition, const UpstreamDownstreamNodePosition.downstream());
       });
 
       testWidgets("up arrow moves caret from upstream edge to text node above", (tester) async {
@@ -132,8 +130,7 @@
 
         expect(composer.selectionComponent.selection!.isCollapsed, true);
         expect(composer.selectionComponent.selection!.extent.nodeId, "2");
-        expect(composer.selectionComponent.selection!.extent.nodePosition,
-            const UpstreamDownstreamNodePosition.upstream());
+        expect(composer.selectionComponent.selection!.extent.nodePosition, const UpstreamDownstreamNodePosition.upstream());
       });
 
       testWidgets("backspace moves caret up to block from node below", (tester) async {
@@ -150,8 +147,7 @@
 
         expect(composer.selectionComponent.selection!.isCollapsed, true);
         expect(composer.selectionComponent.selection!.extent.nodeId, "2");
-        expect(composer.selectionComponent.selection!.extent.nodePosition,
-            const UpstreamDownstreamNodePosition.downstream());
+        expect(composer.selectionComponent.selection!.extent.nodePosition, const UpstreamDownstreamNodePosition.downstream());
       });
     });
 
@@ -171,8 +167,7 @@
 
         expect(composer.selectionComponent.selection!.isCollapsed, true);
         expect(composer.selectionComponent.selection!.extent.nodeId, "2");
-        expect(composer.selectionComponent.selection!.extent.nodePosition,
-            const UpstreamDownstreamNodePosition.upstream());
+        expect(composer.selectionComponent.selection!.extent.nodePosition, const UpstreamDownstreamNodePosition.upstream());
       });
 
       testWidgets("text caret moves to downstream edge of block from node above", (tester) async {
@@ -190,8 +185,7 @@
 
         expect(composer.selectionComponent.selection!.isCollapsed, true);
         expect(composer.selectionComponent.selection!.extent.nodeId, "2");
-        expect(composer.selectionComponent.selection!.extent.nodePosition,
-            const UpstreamDownstreamNodePosition.downstream());
+        expect(composer.selectionComponent.selection!.extent.nodePosition, const UpstreamDownstreamNodePosition.downstream());
       });
 
       testWidgets("upstream block caret moves to text node below", (tester) async {
@@ -262,8 +256,7 @@
 
         expect(composer.selectionComponent.selection!.isCollapsed, true);
         expect(composer.selectionComponent.selection!.extent.nodeId, "2");
-        expect(composer.selectionComponent.selection!.extent.nodePosition,
-            const UpstreamDownstreamNodePosition.downstream());
+        expect(composer.selectionComponent.selection!.extent.nodePosition, const UpstreamDownstreamNodePosition.downstream());
       });
 
       testWidgets("left arrow moves caret upstream", (tester) async {
@@ -280,8 +273,7 @@
 
         expect(composer.selectionComponent.selection!.isCollapsed, true);
         expect(composer.selectionComponent.selection!.extent.nodeId, "2");
-        expect(composer.selectionComponent.selection!.extent.nodePosition,
-            const UpstreamDownstreamNodePosition.upstream());
+        expect(composer.selectionComponent.selection!.extent.nodePosition, const UpstreamDownstreamNodePosition.upstream());
       });
     });
 
@@ -310,16 +302,7 @@
             position: DocumentPosition(nodeId: "2", nodePosition: UpstreamDownstreamNodePosition.downstream()),
           ),
         );
-<<<<<<< HEAD
-        await tester.pumpWidget(
-          _buildHardwareKeyboardEditor(
-            paragraphThenHrThenParagraphDoc(),
-            composer,
-          ),
-        );
-=======
-        await tester.pumpWidget(_buildHardwareKeyboardEditor(document, composer));
->>>>>>> 60f04514
+        await tester.pumpWidget(_buildHardwareKeyboardEditor(document, composer));
 
         await tester.sendKeyEvent(LogicalKeyboardKey.backspace);
         await tester.pump();
@@ -470,8 +453,7 @@
 
         expect(composer.selectionComponent.selection!.isCollapsed, true);
         expect(composer.selectionComponent.selection!.extent.nodeId, "1");
-        expect(composer.selectionComponent.selection!.extent.nodePosition,
-            const UpstreamDownstreamNodePosition.upstream());
+        expect(composer.selectionComponent.selection!.extent.nodePosition, const UpstreamDownstreamNodePosition.upstream());
       });
 
       testWidgets("delete does nothing at end of document", (tester) async {
@@ -488,8 +470,7 @@
 
         expect(composer.selectionComponent.selection!.isCollapsed, true);
         expect(composer.selectionComponent.selection!.extent.nodeId, "1");
-        expect(composer.selectionComponent.selection!.extent.nodePosition,
-            const UpstreamDownstreamNodePosition.downstream());
+        expect(composer.selectionComponent.selection!.extent.nodePosition, const UpstreamDownstreamNodePosition.downstream());
       });
     });
 
@@ -592,8 +573,7 @@
         expect(composer.selectionComponent.selection!.isCollapsed, true);
         expect(document.nodes.length, 1);
         expect(document.nodes[0], isA<HorizontalRuleNode>());
-        expect(composer.selectionComponent.selection!.extent.nodePosition,
-            const UpstreamDownstreamNodePosition.upstream());
+        expect(composer.selectionComponent.selection!.extent.nodePosition, const UpstreamDownstreamNodePosition.upstream());
       });
     });
   });
