--- conflicted
+++ resolved
@@ -38,19 +38,11 @@
   initLoggers(Level.FINEST, {
     // editorScrollingLog,
     // editorGesturesLog,
-<<<<<<< HEAD
-    // editorImeLog,
-    editorKeyLog,
-    editorOpsLog,
-    editorLayoutLog,
-    editorDocLog,
-=======
     editorImeLog,
     // editorKeyLog,
     // editorOpsLog,
     // editorLayoutLog,
     // editorDocLog,
->>>>>>> 60f04514
     // editorStyleLog,
     // textFieldLog,
     appLog,
@@ -522,8 +514,7 @@
               return Colors.transparent;
             }),
             // splashFactory: NoSplash.splashFactory,
-            foregroundColor:
-                MaterialStateColor.resolveWith((states) => isSelected ? Colors.white : const Color(0xFFBBBBBB)),
+            foregroundColor: MaterialStateColor.resolveWith((states) => isSelected ? Colors.white : const Color(0xFFBBBBBB)),
             elevation: MaterialStateProperty.resolveWith((states) => 0),
             padding: MaterialStateProperty.resolveWith((states) => const EdgeInsets.all(16))),
         onPressed: isSelected ? null : onPressed,
